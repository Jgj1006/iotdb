--- conflicted
+++ resolved
@@ -35,10 +35,6 @@
         <module>thrift-commons</module>
         <module>thrift-confignode</module>
         <module>thrift-consensus</module>
-<<<<<<< HEAD
-        <module>thrift-mlnode</module>
         <module>thrift-raft</module>
-=======
->>>>>>> 27637120
     </modules>
 </project>