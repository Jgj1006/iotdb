/**
 * Licensed to the Apache Software Foundation (ASF) under one
 * or more contributor license agreements.  See the NOTICE file
 * distributed with this work for additional information
 * regarding copyright ownership.  The ASF licenses this file
 * to you under the Apache License, Version 2.0 (the
 * "License"); you may not use this file except in compliance
 * with the License.  You may obtain a copy of the License at
 * <p>
 * http://www.apache.org/licenses/LICENSE-2.0
 * <p>
 * Unless required by applicable law or agreed to in writing,
 * software distributed under the License is distributed on an
 * "AS IS" BASIS, WITHOUT WARRANTIES OR CONDITIONS OF ANY
 * KIND, either express or implied.  See the License for the
 * specific language governing permissions and limitations
 * under the License.
 */
package org.apache.iotdb.tsfile.read;

<<<<<<< HEAD
=======
import static org.apache.iotdb.tsfile.write.writer.TsFileIOWriter.magicStringBytes;

import java.io.File;
import java.io.IOException;
import java.nio.ByteBuffer;
import java.nio.file.Paths;
import java.util.ArrayList;
import java.util.Comparator;
import java.util.HashMap;
import java.util.List;
import java.util.Map;
import java.util.Optional;
>>>>>>> e07870d5
import org.apache.iotdb.tsfile.common.conf.TSFileConfig;
import org.apache.iotdb.tsfile.compress.IUnCompressor;
import org.apache.iotdb.tsfile.file.MetaMarker;
import org.apache.iotdb.tsfile.file.footer.ChunkGroupFooter;
import org.apache.iotdb.tsfile.file.header.ChunkHeader;
import org.apache.iotdb.tsfile.file.header.PageHeader;
<<<<<<< HEAD
import org.apache.iotdb.tsfile.file.metadata.*;
=======
import org.apache.iotdb.tsfile.file.metadata.ChunkGroupMetaData;
import org.apache.iotdb.tsfile.file.metadata.ChunkMetaData;
import org.apache.iotdb.tsfile.file.metadata.TsDeviceMetadata;
import org.apache.iotdb.tsfile.file.metadata.TsDeviceMetadataIndex;
import org.apache.iotdb.tsfile.file.metadata.TsDigest;
import org.apache.iotdb.tsfile.file.metadata.TsDigest.StatisticType;
import org.apache.iotdb.tsfile.file.metadata.TsFileMetaData;
>>>>>>> e07870d5
import org.apache.iotdb.tsfile.file.metadata.enums.CompressionType;
import org.apache.iotdb.tsfile.file.metadata.enums.TSDataType;
import org.apache.iotdb.tsfile.file.metadata.statistics.Statistics;
import org.apache.iotdb.tsfile.read.common.Chunk;
import org.apache.iotdb.tsfile.read.common.Path;
import org.apache.iotdb.tsfile.read.reader.DefaultTsFileInput;
import org.apache.iotdb.tsfile.read.reader.TsFileInput;
import org.apache.iotdb.tsfile.utils.ReadWriteIOUtils;
import org.apache.iotdb.tsfile.write.schema.MeasurementSchema;
import org.slf4j.Logger;
import org.slf4j.LoggerFactory;

import java.io.File;
import java.io.IOException;
import java.nio.ByteBuffer;
import java.nio.file.Path;
import java.nio.file.Paths;
import java.util.*;

import static org.apache.iotdb.tsfile.write.writer.TsFileIOWriter.magicStringBytes;

public class TsFileSequenceReader implements AutoCloseable {

<<<<<<< HEAD
    private static final Logger logger = LoggerFactory.getLogger(TsFileSequenceReader.class);
    protected String file;
    private TsFileInput tsFileInput;
    private long fileMetadataPos;
    private int fileMetadataSize;
    private ByteBuffer markerBuffer = ByteBuffer.allocate(Byte.BYTES);

    /**
     * Create a file reader of the given file. The reader will read the tail of the file to get the
     * file metadata size.Then the reader will skip the first TSFileConfig.MAGIC_STRING.length() bytes
     * of the file for preparing reading real data.
     *
     * @param file the data file
     * @throws IOException If some I/O error occurs
     */
    public TsFileSequenceReader(String file) throws IOException {
        this(file, true);
    }

    /**
     * construct function for TsFileSequenceReader.
     *
     * @param file             -given file name
     * @param loadMetadataSize -load meta data size
     */
    public TsFileSequenceReader(String file, boolean loadMetadataSize) throws IOException {
        this.file = file;
        final Path path = Paths.get(file);
        tsFileInput = new DefaultTsFileInput(path);
        try {
            if (loadMetadataSize) {
                loadMetadataSize();
            }
        } catch (Throwable e) {
            tsFileInput.close();
            throw e;
        }
    }

    /**
     * Create a file reader of the given file. The reader will read the tail of the file to get the
     * file metadata size.Then the reader will skip the first TSFileConfig.MAGIC_STRING.length() bytes
     * of the file for preparing reading real data.
     *
     * @param input given input
     */
    public TsFileSequenceReader(TsFileInput input) throws IOException {
        this(input, true);
    }

    /**
     * construct function for TsFileSequenceReader.
     *
     * @param input            -given input
     * @param loadMetadataSize -load meta data size
     */
    public TsFileSequenceReader(TsFileInput input, boolean loadMetadataSize)
            throws IOException {
        this.tsFileInput = input;
        try {
            if (loadMetadataSize) { // NOTE no autoRepair here
                loadMetadataSize();
            }
        } catch (Throwable e) {
            tsFileInput.close();
            throw e;
        }
    }

    /**
     * construct function for TsFileSequenceReader.
     *
     * @param input            the input of a tsfile. The current position should be a markder and then a chunk
     *                         Header, rather than the magic number
     * @param fileMetadataPos  the position of the file metadata in the TsFileInput from the beginning
     *                         of the input to the current position
     * @param fileMetadataSize the byte size of the file metadata in the input
     */
    public TsFileSequenceReader(TsFileInput input, long fileMetadataPos, int fileMetadataSize) {
        this.tsFileInput = input;
        this.fileMetadataPos = fileMetadataPos;
        this.fileMetadataSize = fileMetadataSize;
    }

    public void loadMetadataSize() throws IOException {
        ByteBuffer metadataSize = ByteBuffer.allocate(Integer.BYTES);
        tsFileInput.read(metadataSize,
                tsFileInput.size() - TSFileConfig.MAGIC_STRING.length() - Integer.BYTES);
        metadataSize.flip();
        // read file metadata size and position
        fileMetadataSize = ReadWriteIOUtils.readInt(metadataSize);
        fileMetadataPos =
                tsFileInput.size() - TSFileConfig.MAGIC_STRING.length() - Integer.BYTES - fileMetadataSize;
        // skip the magic header
        tsFileInput.position(TSFileConfig.MAGIC_STRING.length());
    }

    public long getFileMetadataPos() {
        return fileMetadataPos;
    }

    public int getFileMetadataSize() {
        return fileMetadataSize;
    }

    /**
     * this function does not modify the position of the file reader.
     */
    public String readTailMagic() throws IOException {
        long totalSize = tsFileInput.size();

        ByteBuffer magicStringBytes = ByteBuffer.allocate(TSFileConfig.MAGIC_STRING.length());
        tsFileInput.read(magicStringBytes, totalSize - TSFileConfig.MAGIC_STRING.length());
        magicStringBytes.flip();
        return new String(magicStringBytes.array());
    }

    /**
     * whether the file is a complete TsFile: only if the head magic and tail magic string exists.
     */
    public boolean isComplete() throws IOException {
        return tsFileInput.size() >= TSFileConfig.MAGIC_STRING.length() * 2 && readTailMagic()
                .equals(readHeadMagic());
    }

    /**
     * this function does not modify the position of the file reader.
     */
    public String readHeadMagic() throws IOException {
        return readHeadMagic(false);
    }

    /**
     * this function does not modify the position of the file reader.
     *
     * @param movePosition whether move the position of the file reader after reading the magic header
     *                     to the end of the magic head string.
     */
    public String readHeadMagic(boolean movePosition) throws IOException {
        ByteBuffer magicStringBytes = ByteBuffer.allocate(TSFileConfig.MAGIC_STRING.length());
        if (movePosition) {
            tsFileInput.position(0);
            tsFileInput.read(magicStringBytes);
        } else {
            tsFileInput.read(magicStringBytes, 0);
        }
        magicStringBytes.flip();
        return new String(magicStringBytes.array());
    }

    /**
     * this function does not modify the position of the file reader.
     */
    public TsFileMetaData readFileMetadata() throws IOException {
        return TsFileMetaData.deserializeFrom(readData(fileMetadataPos, fileMetadataSize));
    }

    /**
     * @return get the position after the last chunk group in the file
     */
    public long getPositionOfFirstDeviceMetaIndex() throws IOException {
        TsFileMetaData metaData = readFileMetadata();
        Optional<Long> data = metaData.getDeviceMap().values().stream()
                .map(TsDeviceMetadataIndex::getOffset)
                .min(Comparator.comparing(Long::valueOf));
        if (data.isPresent()) {
            return data.get();
        } else {
            //no real data
            return TSFileConfig.MAGIC_STRING.length();
        }
    }

    /**
     * this function does not modify the position of the file reader.
     */
    public TsDeviceMetadata readTsDeviceMetaData(TsDeviceMetadataIndex index) throws IOException {
        return TsDeviceMetadata.deserializeFrom(readData(index.getOffset(), index.getLen()));
    }

    /**
     * read data from current position of the input, and deserialize it to a CHUNK_GROUP_FOOTER. <br>
     * This method is not threadsafe.
     *
     * @return a CHUNK_GROUP_FOOTER
     * @throws IOException io error
     */
    public ChunkGroupFooter readChunkGroupFooter() throws IOException {
        return ChunkGroupFooter.deserializeFrom(tsFileInput.wrapAsInputStream(), true);
    }

    /**
     * read data from current position of the input, and deserialize it to a CHUNK_GROUP_FOOTER.
     *
     * @param position   the offset of the chunk group footer in the file
     * @param markerRead true if the offset does not contains the marker , otherwise false
     * @return a CHUNK_GROUP_FOOTER
     * @throws IOException io error
     */
    public ChunkGroupFooter readChunkGroupFooter(long position, boolean markerRead)
            throws IOException {
        return ChunkGroupFooter.deserializeFrom(tsFileInput, position, markerRead);
    }

    /**
     * After reading the footer of a ChunkGroup, call this method to set the file pointer to the start
     * of the data of this ChunkGroup if you want to read its data next. <br> This method is not
     * threadsafe.
     *
     * @param footer the chunkGroupFooter which you want to read data
     */
    public void setPositionToAChunkGroup(ChunkGroupFooter footer) throws IOException {
        tsFileInput
                .position(tsFileInput.position() - footer.getDataSize() - footer.getSerializedSize());
    }

    /**
     * read data from current position of the input, and deserialize it to a CHUNK_HEADER. <br> This
     * method is not threadsafe.
     *
     * @return a CHUNK_HEADER
     * @throws IOException io error
     */
    public ChunkHeader readChunkHeader() throws IOException {
        return ChunkHeader.deserializeFrom(tsFileInput.wrapAsInputStream(), true);
    }

    /**
     * read the chunk's header.
     *
     * @param position   the file offset of this chunk's header
     * @param markerRead true if the offset does not contains the marker , otherwise false
     */
    private ChunkHeader readChunkHeader(long position, boolean markerRead) throws IOException {
        return ChunkHeader.deserializeFrom(tsFileInput, position, markerRead);
    }

    /**
     * notice, the position of the channel MUST be at the end of this header. <br> This method is not
     * threadsafe.
     *
     * @return the pages of this chunk
     */
    public ByteBuffer readChunk(ChunkHeader header) throws IOException {
        return readData(-1, header.getDataSize());
    }

    /**
     * notice, this function will modify channel's position.
     *
     * @param position the offset of the chunk data
     * @return the pages of this chunk
     */
    public ByteBuffer readChunk(ChunkHeader header, long position) throws IOException {
        return readData(position, header.getDataSize());
    }

    /**
     * notice, this function will modify channel's position.
     *
     * @param dataSize the size of chunkdata
     * @param position the offset of the chunk data
     * @return the pages of this chunk
     */
    private ByteBuffer readChunk(long position, int dataSize) throws IOException {
        return readData(position, dataSize);
    }

    /**
     * read memory chunk.
     *
     * @param metaData -given chunk meta data
     * @return -chunk
     */
    public Chunk readMemChunk(ChunkMetaData metaData) throws IOException {
        ChunkHeader header = readChunkHeader(metaData.getOffsetOfChunkHeader(), false);
        ByteBuffer buffer = readChunk(metaData.getOffsetOfChunkHeader() + header.getSerializedSize(),
                header.getDataSize());
        return new Chunk(header, buffer);
    }

    /**
     * not thread safe.
     *
     * @param type given tsfile data type
     */
    public PageHeader readPageHeader(TSDataType type) throws IOException {
        return PageHeader.deserializeFrom(tsFileInput.wrapAsInputStream(), type);
    }

    /**
     * read the page's header.
     *
     * @param dataType   given tsfile data type
     * @param position   the file offset of this chunk's header
     * @param markerRead true if the offset does not contains the marker , otherwise false
     */
    private PageHeader readPageHeader(TSDataType dataType, long position, boolean markerRead)
            throws IOException {
        return PageHeader.deserializeFrom(dataType, tsFileInput, position, markerRead);
    }

    public long position() throws IOException {
        return tsFileInput.position();
    }

    public void position(long offset) throws IOException {
        tsFileInput.position(offset);
    }

    public void skipPageData(PageHeader header) throws IOException {
        tsFileInput.position(tsFileInput.position() + header.getCompressedSize());
    }

    /**
     *
     */
    public long skipPageData(PageHeader header, long position) throws IOException {
        return position + header.getCompressedSize();
    }


    public ByteBuffer readPage(PageHeader header, CompressionType type) throws IOException {
        return readPage(header, type, -1);
    }

    private ByteBuffer readPage(PageHeader header, CompressionType type, long position)
            throws IOException {
        ByteBuffer buffer = readData(position, header.getCompressedSize());
        IUnCompressor unCompressor = IUnCompressor.getUnCompressor(type);
        ByteBuffer uncompressedBuffer = ByteBuffer.allocate(header.getUncompressedSize());
        switch (type) {
            case UNCOMPRESSED:
                return buffer;
            default:
                // FIXME if the buffer is not array-implemented.
                unCompressor.uncompress(buffer.array(), buffer.position(), buffer.remaining(),
                        uncompressedBuffer.array(),
                        0);
                return uncompressedBuffer;
        }
    }

    /**
     * read one byte from the input. <br> this method is not thread safe
     */
    public byte readMarker() throws IOException {
        markerBuffer.clear();
        if (ReadWriteIOUtils.readAsPossible(tsFileInput, markerBuffer) == 0) {
            throw new IOException("reach the end of the file.");
        }
        markerBuffer.flip();
        return markerBuffer.get();
    }

    public byte readMarker(long position) throws IOException {
        return readData(position, Byte.BYTES).get();
    }

    public void close() throws IOException {
        this.tsFileInput.close();
    }

    public String getFileName() {
        return this.file;
    }

    public long fileSize() throws IOException {
        return tsFileInput.size();
    }

    /**
     * read data from tsFileInput, from the current position (if position = -1), or the given
     * position. <br> if position = -1, the tsFileInput's position will be changed to the current
     * position + real data size that been read. Other wise, the tsFileInput's position is not
     * changed.
     *
     * @param position the start position of data in the tsFileInput, or the current position if
     *                 position = -1
     * @param size     the size of data that want to read
     * @return data that been read.
     */
    private ByteBuffer readData(long position, int size) throws IOException {
        ByteBuffer buffer = ByteBuffer.allocate(size);
        if (position == -1) {
            if (ReadWriteIOUtils.readAsPossible(tsFileInput, buffer) != size) {
                throw new IOException("reach the end of the data");
=======
  private static final Logger logger = LoggerFactory.getLogger(TsFileSequenceReader.class);

  private TsFileInput tsFileInput;
  private long fileMetadataPos;
  private int fileMetadataSize;
  private ByteBuffer markerBuffer = ByteBuffer.allocate(Byte.BYTES);
  protected String file;

  private int totalChunkNum;
  private TsFileMetaData tsFileMetaData;

  private boolean cacheDeviceMetadata = false;
  private Map<TsDeviceMetadataIndex, TsDeviceMetadata> deviceMetadataMap;

  /**
   * Create a file reader of the given file. The reader will read the tail of the file to get the
   * file metadata size.Then the reader will skip the first TSFileConfig.MAGIC_STRING.length() bytes
   * of the file for preparing reading real data.
   *
   * @param file the data file
   * @throws IOException If some I/O error occurs
   */
  public TsFileSequenceReader(String file) throws IOException {
    this(file, true);
  }

  /**
   * construct function for TsFileSequenceReader.
   *
   * @param file -given file name
   * @param loadMetadataSize -load meta data size
   */
  public TsFileSequenceReader(String file, boolean loadMetadataSize) throws IOException {
    this.file = file;
    final java.nio.file.Path path = Paths.get(file);
    tsFileInput = new DefaultTsFileInput(path);
    try {
      if (loadMetadataSize) {
        loadMetadataSize();
      }
    } catch (Throwable e) {
      tsFileInput.close();
      throw e;
    }
  }

  public TsFileSequenceReader(String file, boolean loadMetadata, boolean cacheDeviceMetadata) throws IOException {
    this(file, loadMetadata);
    this.cacheDeviceMetadata = cacheDeviceMetadata;
    if (cacheDeviceMetadata) {
      deviceMetadataMap = new HashMap<>();
    }
  }

  /**
   * Create a file reader of the given file. The reader will read the tail of the file to get the
   * file metadata size.Then the reader will skip the first TSFileConfig.MAGIC_STRING.length() bytes
   * of the file for preparing reading real data.
   *
   * @param input given input
   */
  public TsFileSequenceReader(TsFileInput input) throws IOException {
    this(input, true);
  }

  /**
   * construct function for TsFileSequenceReader.
   *
   * @param input -given input
   * @param loadMetadataSize -load meta data size
   */
  public TsFileSequenceReader(TsFileInput input, boolean loadMetadataSize)
      throws IOException {
    this.tsFileInput = input;
    try {
      if (loadMetadataSize) { // NOTE no autoRepair here
        loadMetadataSize();
      }
    } catch (Throwable e) {
      tsFileInput.close();
      throw e;
    }
  }

  /**
   * construct function for TsFileSequenceReader.
   *
   * @param input the input of a tsfile. The current position should be a markder and then a chunk
   * Header, rather than the magic number
   * @param fileMetadataPos the position of the file metadata in the TsFileInput from the beginning
   * of the input to the current position
   * @param fileMetadataSize the byte size of the file metadata in the input
   */
  public TsFileSequenceReader(TsFileInput input, long fileMetadataPos, int fileMetadataSize) {
    this.tsFileInput = input;
    this.fileMetadataPos = fileMetadataPos;
    this.fileMetadataSize = fileMetadataSize;
  }

  public void loadMetadataSize() throws IOException {
    ByteBuffer metadataSize = ByteBuffer.allocate(Integer.BYTES);
    tsFileInput.read(metadataSize,
        tsFileInput.size() - TSFileConfig.MAGIC_STRING.length() - Integer.BYTES);
    metadataSize.flip();
    // read file metadata size and position
    fileMetadataSize = ReadWriteIOUtils.readInt(metadataSize);
    fileMetadataPos =
        tsFileInput.size() - TSFileConfig.MAGIC_STRING.length() - Integer.BYTES - fileMetadataSize;
    // skip the magic header
    tsFileInput.position(TSFileConfig.MAGIC_STRING.length());
  }

  public long getFileMetadataPos() {
    return fileMetadataPos;
  }

  public int getFileMetadataSize() {
    return fileMetadataSize;
  }

  /**
   * this function does not modify the position of the file reader.
   */
  public String readTailMagic() throws IOException {
    long totalSize = tsFileInput.size();

    ByteBuffer magicStringBytes = ByteBuffer.allocate(TSFileConfig.MAGIC_STRING.length());
    tsFileInput.read(magicStringBytes, totalSize - TSFileConfig.MAGIC_STRING.length());
    magicStringBytes.flip();
    return new String(magicStringBytes.array());
  }

  /**
   * whether the file is a complete TsFile: only if the head magic and tail magic string exists.
   */
  public boolean isComplete() throws IOException {
    return tsFileInput.size() >= TSFileConfig.MAGIC_STRING.length() * 2 && readTailMagic()
        .equals(readHeadMagic());
  }

  /**
   * this function does not modify the position of the file reader.
   */
  public String readHeadMagic() throws IOException {
    return readHeadMagic(false);
  }

  /**
   * this function does not modify the position of the file reader.
   *
   * @param movePosition whether move the position of the file reader after reading the magic header
   * to the end of the magic head string.
   */
  public String readHeadMagic(boolean movePosition) throws IOException {
    ByteBuffer magicStringBytes = ByteBuffer.allocate(TSFileConfig.MAGIC_STRING.length());
    if (movePosition) {
      tsFileInput.position(0);
      tsFileInput.read(magicStringBytes);
    } else {
      tsFileInput.read(magicStringBytes, 0);
    }
    magicStringBytes.flip();
    return new String(magicStringBytes.array());
  }

  /**
   * this function does not modify the position of the file reader.
   */
  public TsFileMetaData readFileMetadata() throws IOException {
    if (tsFileMetaData == null) {
      tsFileMetaData = TsFileMetaData.deserializeFrom(readData(fileMetadataPos, fileMetadataSize));
    }
    return tsFileMetaData;
  }

  /**
   * @return get the position after the last chunk group in the file
   */
  public long getPositionOfFirstDeviceMetaIndex() throws IOException {
    TsFileMetaData metaData = readFileMetadata();
    Optional<Long> data = metaData.getDeviceMap().values().stream()
        .map(TsDeviceMetadataIndex::getOffset)
        .min(Comparator.comparing(Long::valueOf));
    if (data.isPresent()) {
      return data.get();
    } else {
      //no real data
      return TSFileConfig.MAGIC_STRING.length();
    }
  }

  /**
   * this function does not modify the position of the file reader.
   */
  public TsDeviceMetadata readTsDeviceMetaData(TsDeviceMetadataIndex index) throws IOException {
    TsDeviceMetadata deviceMetadata = null;
    if (cacheDeviceMetadata) {
      deviceMetadata = deviceMetadataMap.get(index);
    }
    if (deviceMetadata == null) {
      deviceMetadata = TsDeviceMetadata.deserializeFrom(readData(index.getOffset()
          , index.getLen()));
      if (cacheDeviceMetadata) {
       deviceMetadataMap.put(index, deviceMetadata);
      }
    }
    return deviceMetadata;
  }

  /**
   * read data from current position of the input, and deserialize it to a CHUNK_GROUP_FOOTER. <br>
   * This method is not threadsafe.
   *
   * @return a CHUNK_GROUP_FOOTER
   * @throws IOException io error
   */
  public ChunkGroupFooter readChunkGroupFooter() throws IOException {
    return ChunkGroupFooter.deserializeFrom(tsFileInput.wrapAsInputStream(), true);
  }

  /**
   * read data from current position of the input, and deserialize it to a CHUNK_GROUP_FOOTER.
   *
   * @param position the offset of the chunk group footer in the file
   * @param markerRead true if the offset does not contains the marker , otherwise false
   * @return a CHUNK_GROUP_FOOTER
   * @throws IOException io error
   */
  public ChunkGroupFooter readChunkGroupFooter(long position, boolean markerRead)
      throws IOException {
    return ChunkGroupFooter.deserializeFrom(tsFileInput, position, markerRead);
  }

  /**
   * After reading the footer of a ChunkGroup, call this method to set the file pointer to the start
   * of the data of this ChunkGroup if you want to read its data next. <br> This method is not
   * threadsafe.
   *
   * @param footer the chunkGroupFooter which you want to read data
   */
  public void setPositionToAChunkGroup(ChunkGroupFooter footer) throws IOException {
    tsFileInput
        .position(tsFileInput.position() - footer.getDataSize() - footer.getSerializedSize());
  }

  /**
   * read data from current position of the input, and deserialize it to a CHUNK_HEADER. <br> This
   * method is not threadsafe.
   *
   * @return a CHUNK_HEADER
   * @throws IOException io error
   */
  public ChunkHeader readChunkHeader() throws IOException {
    return ChunkHeader.deserializeFrom(tsFileInput.wrapAsInputStream(), true);
  }

  /**
   * read the chunk's header.
   *
   * @param position the file offset of this chunk's header
   * @param markerRead true if the offset does not contains the marker , otherwise false
   */
  private ChunkHeader readChunkHeader(long position, boolean markerRead) throws IOException {
    return ChunkHeader.deserializeFrom(tsFileInput, position, markerRead);
  }

  /**
   * notice, the position of the channel MUST be at the end of this header. <br> This method is not
   * threadsafe.
   *
   * @return the pages of this chunk
   */
  public ByteBuffer readChunk(ChunkHeader header) throws IOException {
    return readData(-1, header.getDataSize());
  }

  /**
   * notice, this function will modify channel's position.
   *
   * @param position the offset of the chunk data
   * @return the pages of this chunk
   */
  public ByteBuffer readChunk(ChunkHeader header, long position) throws IOException {
    return readData(position, header.getDataSize());
  }

  /**
   * notice, this function will modify channel's position.
   *
   * @param dataSize the size of chunkdata
   * @param position the offset of the chunk data
   * @return the pages of this chunk
   */
  private ByteBuffer readChunk(long position, int dataSize) throws IOException {
    return readData(position, dataSize);
  }

  /**
   * read memory chunk.
   *
   * @param metaData -given chunk meta data
   * @return -chunk
   */
  public Chunk readMemChunk(ChunkMetaData metaData) throws IOException {
    ChunkHeader header = readChunkHeader(metaData.getOffsetOfChunkHeader(), false);
    ByteBuffer buffer = readChunk(metaData.getOffsetOfChunkHeader() + header.getSerializedSize(),
        header.getDataSize());
    return new Chunk(header, buffer, metaData.getDeletedAt());
  }

  /**
   * not thread safe.
   *
   * @param type given tsfile data type
   */
  public PageHeader readPageHeader(TSDataType type) throws IOException {
    return PageHeader.deserializeFrom(tsFileInput.wrapAsInputStream(), type);
  }

  /**
   * read the page's header.
   *
   * @param dataType given tsfile data type
   * @param position the file offset of this chunk's header
   * @param markerRead true if the offset does not contains the marker , otherwise false
   */
  private PageHeader readPageHeader(TSDataType dataType, long position, boolean markerRead)
      throws IOException {
    return PageHeader.deserializeFrom(dataType, tsFileInput, position, markerRead);
  }

  public long position() throws IOException {
    return tsFileInput.position();
  }

  public void position(long offset) throws IOException {
    tsFileInput.position(offset);
  }

  public void skipPageData(PageHeader header) throws IOException {
    tsFileInput.position(tsFileInput.position() + header.getCompressedSize());
  }

  /**
   *
   */
  public long skipPageData(PageHeader header, long position) throws IOException {
    return position + header.getCompressedSize();
  }


  public ByteBuffer readPage(PageHeader header, CompressionType type) throws IOException {
    return readPage(header, type, -1);
  }

  private ByteBuffer readPage(PageHeader header, CompressionType type, long position)
      throws IOException {
    ByteBuffer buffer = readData(position, header.getCompressedSize());
    IUnCompressor unCompressor = IUnCompressor.getUnCompressor(type);
    ByteBuffer uncompressedBuffer = ByteBuffer.allocate(header.getUncompressedSize());
    switch (type) {
      case UNCOMPRESSED:
        return buffer;
      default:
        // FIXME if the buffer is not array-implemented.
        unCompressor.uncompress(buffer.array(), buffer.position(), buffer.remaining(),
            uncompressedBuffer.array(),
            0);
        return uncompressedBuffer;
    }
  }

  /**
   * read one byte from the input. <br> this method is not thread safe
   */
  public byte readMarker() throws IOException {
    markerBuffer.clear();
    if (ReadWriteIOUtils.readAsPossible(tsFileInput, markerBuffer) == 0) {
      throw new IOException("reach the end of the file.");
    }
    markerBuffer.flip();
    return markerBuffer.get();
  }

  public byte readMarker(long position) throws IOException {
    return readData(position, Byte.BYTES).get();
  }

  public void close() throws IOException {
    this.tsFileInput.close();
    deviceMetadataMap = null;
  }

  public String getFileName() {
    return this.file;
  }

  public long fileSize() throws IOException {
    return tsFileInput.size();
  }

  /**
   * read data from tsFileInput, from the current position (if position = -1), or the given
   * position. <br> if position = -1, the tsFileInput's position will be changed to the current
   * position + real data size that been read. Other wise, the tsFileInput's position is not
   * changed.
   *
   * @param position the start position of data in the tsFileInput, or the current position if
   * position = -1
   * @param size the size of data that want to read
   * @return data that been read.
   */
  private ByteBuffer readData(long position, int size) throws IOException {
    ByteBuffer buffer = ByteBuffer.allocate(size);
    if (position == -1) {
      if (ReadWriteIOUtils.readAsPossible(tsFileInput, buffer) != size) {
        throw new IOException("reach the end of the data");
      }
    } else {
      if (ReadWriteIOUtils.readAsPossible(tsFileInput, buffer, position, size) != size) {
        throw new IOException("reach the end of the data");
      }
    }
    buffer.flip();
    return buffer;
  }

  /**
   * notice, the target bytebuffer are not flipped.
   */
  public int readRaw(long position, int length, ByteBuffer target) throws IOException {
    return ReadWriteIOUtils
        .readAsPossible(tsFileInput, target, position, length);
  }

  /**
   * Self Check the file and return the position before where the data is safe.
   *
   * @param newSchema @OUT.  the measurement schema in the file will be added into this parameter.
   * (can be null)
   * @param newMetaData @OUT can not be null, the chunk group metadta in the file will be added into
   * this parameter.
   * @param fastFinish if true and the file is complete, then newSchema and newMetaData parameter
   * will be not modified.
   * @return the position of the file that is fine. All data after the position in the file should
   * be truncated.
   */
  public long selfCheck(Map<String, MeasurementSchema> newSchema,
      List<ChunkGroupMetaData> newMetaData, boolean fastFinish) throws IOException {
    File checkFile = new File(this.file);
    long fileSize;
    if (!checkFile.exists()) {
      return TsFileCheckStatus.FILE_NOT_FOUND;
    } else {
      fileSize = checkFile.length();
    }
    ChunkMetaData currentChunk;
    String measurementID;
    TSDataType dataType;
    long fileOffsetOfChunk;
    long startTimeOfChunk = 0;
    long endTimeOfChunk = 0;
    long numOfPoints = 0;

    ChunkGroupMetaData currentChunkGroup;
    List<ChunkMetaData> chunks = null;
    String deviceID;
    long startOffsetOfChunkGroup = 0;
    long endOffsetOfChunkGroup;
    long versionOfChunkGroup = 0;

    if (fileSize < TSFileConfig.MAGIC_STRING.length()) {
      return TsFileCheckStatus.INCOMPATIBLE_FILE;
    }
    String magic = readHeadMagic(true);
    if (!magic.equals(TSFileConfig.MAGIC_STRING)) {
      return TsFileCheckStatus.INCOMPATIBLE_FILE;
    }

    if (fileSize == TSFileConfig.MAGIC_STRING.length()) {
      return TsFileCheckStatus.ONLY_MAGIC_HEAD;
    } else if (readTailMagic().equals(magic)) {
      loadMetadataSize();
      if (fastFinish) {
        return TsFileCheckStatus.COMPLETE_FILE;
      }
    }
    boolean newChunkGroup = true;
    // not a complete file, we will recover it...
    long truncatedPosition = magicStringBytes.length;
    boolean goon = true;
    byte marker;
    int chunkCnt = 0;
    try {
      while (goon && (marker = this.readMarker()) != MetaMarker.SEPARATOR) {
        switch (marker) {
          case MetaMarker.CHUNK_HEADER:
            // this is the first chunk of a new ChunkGroup.
            if (newChunkGroup) {
              newChunkGroup = false;
              chunks = new ArrayList<>();
              startOffsetOfChunkGroup = this.position() - 1;
>>>>>>> e07870d5
            }
        } else {
            if (ReadWriteIOUtils.readAsPossible(tsFileInput, buffer, position, size) != size) {
                throw new IOException("reach the end of the data");
            }
        }
        buffer.flip();
        return buffer;
    }

    /**
     * notice, the target bytebuffer are not flipped.
     */
    public int readRaw(long position, int length, ByteBuffer target) throws IOException {
        return ReadWriteIOUtils
                .readAsPossible(tsFileInput, target, position, length);
    }

    /**
     * Self Check the file and return the position before where the data is safe.
     *
     * @param newSchema   @OUT.  the measurement schema in the file will be added into this parameter.
     *                    (can be null)
     * @param newMetaData @OUT can not be null, the chunk group metadta in the file will be added into
     *                    this parameter.
     * @param fastFinish  if true and the file is complete, then newSchema and newMetaData parameter
     *                    will be not modified.
     * @return the position of the file that is fine. All data after the position in the file should
     * be truncated.
     */
    public long selfCheck(Map<String, MeasurementSchema> newSchema,
                          List<ChunkGroupMetaData> newMetaData, boolean fastFinish) throws IOException {
        File checkFile = new File(this.file);
        long fileSize;
        if (!checkFile.exists()) {
            return TsFileCheckStatus.FILE_NOT_FOUND;
        } else {
            fileSize = checkFile.length();
        }
        ChunkMetaData currentChunk;
        String measurementID;
        TSDataType dataType;
        long fileOffsetOfChunk;
        long startTimeOfChunk = 0;
        long endTimeOfChunk = 0;
        long numOfPoints = 0;

        ChunkGroupMetaData currentChunkGroup;
        List<ChunkMetaData> chunks = null;
        String deviceID;
        long startOffsetOfChunkGroup = 0;
        long endOffsetOfChunkGroup;
        long versionOfChunkGroup = 0;

        if (fileSize < TSFileConfig.MAGIC_STRING.length()) {
            return TsFileCheckStatus.INCOMPATIBLE_FILE;
        }
        String magic = readHeadMagic(true);
        if (!magic.equals(TSFileConfig.MAGIC_STRING)) {
            return TsFileCheckStatus.INCOMPATIBLE_FILE;
        }

        if (fileSize == TSFileConfig.MAGIC_STRING.length()) {
            return TsFileCheckStatus.ONLY_MAGIC_HEAD;
        } else if (readTailMagic().equals(magic)) {
            loadMetadataSize();
            if (fastFinish) {
                return TsFileCheckStatus.COMPLETE_FILE;
            }
        }
        boolean newChunkGroup = true;
        // not a complete file, we will recover it...
        long truncatedPosition = magicStringBytes.length;
        boolean goon = true;
        byte marker;
        try {
            while (goon && (marker = this.readMarker()) != MetaMarker.SEPARATOR) {
                switch (marker) {
                    case MetaMarker.CHUNK_HEADER:
                        // this is the first chunk of a new ChunkGroup.
                        if (newChunkGroup) {
                            newChunkGroup = false;
                            chunks = new ArrayList<>();
                            startOffsetOfChunkGroup = this.position() - 1;
                        }
                        fileOffsetOfChunk = this.position() - 1;
                        // if there is something wrong with a chunk, we will drop the whole ChunkGroup
                        // as different chunks may be created by the same insertions(sqls), and partial
                        // insertion is not tolerable
                        ChunkHeader header = this.readChunkHeader();
                        measurementID = header.getMeasurementID();
                        if (newSchema != null) {
                            newSchema.putIfAbsent(measurementID,
                                    new MeasurementSchema(measurementID, header.getDataType(),
                                            header.getEncodingType(), header.getCompressionType()));
                        }
                        dataType = header.getDataType();
                        Statistics<?> chunkStatistics = Statistics.getStatsByType(dataType);
                        if (header.getNumOfPages() > 0) {
                            PageHeader pageHeader = this.readPageHeader(header.getDataType());
                            numOfPoints += pageHeader.getNumOfValues();
                            startTimeOfChunk = pageHeader.getMinTimestamp();
                            endTimeOfChunk = pageHeader.getMaxTimestamp();
                            chunkStatistics.mergeStatistics(pageHeader.getStatistics());
                            this.skipPageData(pageHeader);
                        }
                        for (int j = 1; j < header.getNumOfPages() - 1; j++) {
                            //a new Page
                            PageHeader pageHeader = this.readPageHeader(header.getDataType());
                            numOfPoints += pageHeader.getNumOfValues();
                            chunkStatistics.mergeStatistics(pageHeader.getStatistics());
                            this.skipPageData(pageHeader);
                        }
                        if (header.getNumOfPages() > 1) {
                            PageHeader pageHeader = this.readPageHeader(header.getDataType());
                            numOfPoints += pageHeader.getNumOfValues();
                            endTimeOfChunk = pageHeader.getMaxTimestamp();
                            chunkStatistics.mergeStatistics(pageHeader.getStatistics());
                            this.skipPageData(pageHeader);
                        }
                        currentChunk = new ChunkMetaData(measurementID, dataType, fileOffsetOfChunk,
                                startTimeOfChunk, endTimeOfChunk);
                        currentChunk.setNumOfPoints(numOfPoints);
                        Map<String, ByteBuffer> statisticsMap = new HashMap<>();
                        statisticsMap.put(StatisticConstant.MAX_VALUE, ByteBuffer.wrap(chunkStatistics.getMaxBytes()));
                        statisticsMap.put(StatisticConstant.MIN_VALUE, ByteBuffer.wrap(chunkStatistics.getMinBytes()));
                        statisticsMap.put(StatisticConstant.FIRST, ByteBuffer.wrap(chunkStatistics.getFirstBytes()));
                        statisticsMap.put(StatisticConstant.SUM, ByteBuffer.wrap(chunkStatistics.getSumBytes()));
                        statisticsMap.put(StatisticConstant.LAST, ByteBuffer.wrap(chunkStatistics.getLastBytes()));
                        TsDigest tsDigest = new TsDigest();
                        tsDigest.setStatistics(statisticsMap);
                        currentChunk.setDigest(tsDigest);
                        chunks.add(currentChunk);
                        numOfPoints = 0;
                        break;
                    case MetaMarker.CHUNK_GROUP_FOOTER:
                        //this is a chunk group
                        //if there is something wrong with the ChunkGroup Footer, we will drop this ChunkGroup
                        //because we can not guarantee the correctness of the deviceId.
                        ChunkGroupFooter chunkGroupFooter = this.readChunkGroupFooter();
                        deviceID = chunkGroupFooter.getDeviceID();
                        endOffsetOfChunkGroup = this.position();
                        currentChunkGroup = new ChunkGroupMetaData(deviceID, chunks, startOffsetOfChunkGroup);
                        currentChunkGroup.setEndOffsetOfChunkGroup(endOffsetOfChunkGroup);
                        currentChunkGroup.setVersion(versionOfChunkGroup++);
                        newMetaData.add(currentChunkGroup);
                        newChunkGroup = true;
                        truncatedPosition = this.position();
                        break;
                    default:
                        // the disk file is corrupted, using this file may be dangerous
                        MetaMarker.handleUnexpectedMarker(marker);
                        goon = false;
                        logger.error("Unrecognized marker detected, this file may be corrupted");
                }
            }
            // now we read the tail of the data section, so we are sure that the last ChunkGroupFooter is
            // complete.
            truncatedPosition = this.position() - 1;
        } catch (IOException e2) {
            logger.info("TsFile self-check cannot proceed at position {} after {} chunk groups "
                    + "recovered, because : {}", this.position(), newMetaData.size(), e2.getMessage());
        }
        // Despite the completeness of the data section, we will discard current FileMetadata
        // so that we can continue to write data into this tsfile.
        return truncatedPosition;
    }

    /**
     * get device name in range
     * @param start start of the range
     * @param end end of the range
     * @return device name in range
     */
    public List<String> getDeviceNameInRange(long start, long end){
        List<String> res = new ArrayList<>();
        try {
            TsFileMetaData tsFileMetaData = readFileMetadata();
            for (Map.Entry<String, TsDeviceMetadataIndex> deviceIndex : tsFileMetaData.getDeviceMap().entrySet()) {
                TsDeviceMetadata tsDeviceMetadata = readTsDeviceMetaData(deviceIndex.getValue());
                for (ChunkGroupMetaData chunkGroupMetaData : tsDeviceMetadata
                        .getChunkGroupMetaDataList()) {
                    LocateStatus mode = checkLocateStatus(chunkGroupMetaData, start,
                            end);
                    if (mode == LocateStatus.in) {
                        res.add(deviceIndex.getKey());
                        break;
                    }
                }
            }
<<<<<<< HEAD
        }
        catch (IOException e){
            e.printStackTrace();
        }

        return res;
    }

    /**
     * Check the location of a given chunkGroupMetaData with respect to a space partition constraint.
     *
     * @param chunkGroupMetaData     the given chunkGroupMetaData
     * @param spacePartitionStartPos the start position of the space partition
     * @param spacePartitionEndPos   the end position of the space partition
     * @return LocateStatus
     */

    private LocateStatus checkLocateStatus(ChunkGroupMetaData chunkGroupMetaData, long spacePartitionStartPos, long spacePartitionEndPos) {
        long startOffsetOfChunkGroup = chunkGroupMetaData.getStartOffsetOfChunkGroup();
        long endOffsetOfChunkGroup = chunkGroupMetaData.getEndOffsetOfChunkGroup();
        long middleOffsetOfChunkGroup = (startOffsetOfChunkGroup + endOffsetOfChunkGroup) / 2;
        if (spacePartitionStartPos <= middleOffsetOfChunkGroup
                && middleOffsetOfChunkGroup < spacePartitionEndPos) {
            return LocateStatus.in;
        } else if (middleOffsetOfChunkGroup < spacePartitionStartPos) {
            return LocateStatus.before;
        } else {
            return LocateStatus.after;
        }
    }

    /**
     * The location of a chunkGroupMetaData with respect to a space partition constraint.
     * <p>
     * in - the middle point of the chunkGroupMetaData is located in the current space partition.
     * before - the middle point of the chunkGroupMetaData is located before the current space
     * partition. after - the middle point of the chunkGroupMetaData is located after the current
     * space partition.
     */
    private enum LocateStatus {
        in, before, after
    }
=======
            currentChunk = new ChunkMetaData(measurementID, dataType, fileOffsetOfChunk,
              startTimeOfChunk, endTimeOfChunk);
            currentChunk.setNumOfPoints(numOfPoints);
            ByteBuffer[] statisticsArray = new ByteBuffer[StatisticType.getTotalTypeNum()];
            statisticsArray[StatisticType.min_value.ordinal()] = ByteBuffer
                .wrap(chunkStatistics.getMinBytes());
            statisticsArray[StatisticType.max_value.ordinal()] = ByteBuffer
                .wrap(chunkStatistics.getMaxBytes());
            statisticsArray[StatisticType.first_value.ordinal()] = ByteBuffer
                .wrap(chunkStatistics.getFirstBytes());
            statisticsArray[StatisticType.last_value.ordinal()] = ByteBuffer
                .wrap(chunkStatistics.getLastBytes());
            statisticsArray[StatisticType.sum_value.ordinal()] = ByteBuffer
                .wrap(chunkStatistics.getSumBytes());
            TsDigest tsDigest = new TsDigest();
            tsDigest.setStatistics(statisticsArray);
            currentChunk.setDigest(tsDigest);
            chunks.add(currentChunk);
            numOfPoints = 0;
            chunkCnt ++;
            break;
          case MetaMarker.CHUNK_GROUP_FOOTER:
            //this is a chunk group
            //if there is something wrong with the ChunkGroup Footer, we will drop this ChunkGroup
            //because we can not guarantee the correctness of the deviceId.
            ChunkGroupFooter chunkGroupFooter = this.readChunkGroupFooter();
            deviceID = chunkGroupFooter.getDeviceID();
            endOffsetOfChunkGroup = this.position();
            currentChunkGroup = new ChunkGroupMetaData(deviceID, chunks, startOffsetOfChunkGroup);
            currentChunkGroup.setEndOffsetOfChunkGroup(endOffsetOfChunkGroup);
            currentChunkGroup.setVersion(versionOfChunkGroup++);
            newMetaData.add(currentChunkGroup);
            newChunkGroup = true;
            truncatedPosition = this.position();

            totalChunkNum += chunkCnt;
            chunkCnt = 0;
            break;
          default:
            // the disk file is corrupted, using this file may be dangerous
            MetaMarker.handleUnexpectedMarker(marker);
            goon = false;
            logger.error("Unrecognized marker detected, this file may be corrupted");
        }
      }
      // now we read the tail of the data section, so we are sure that the last ChunkGroupFooter is
      // complete.
      truncatedPosition = this.position() - 1;
    } catch (IOException e2) {
      logger.info("TsFile self-check cannot proceed at position {} after {} chunk groups "
          + "recovered, because : {}", this.position(), newMetaData.size(), e2.getMessage());
    }
    // Despite the completeness of the data section, we will discard current FileMetadata
    // so that we can continue to write data into this tsfile.
    return truncatedPosition;
  }

  public int getTotalChunkNum() {
    return totalChunkNum;
  }

  public List<ChunkMetaData> getChunkMetadataList(Path path) throws IOException {
    if (tsFileMetaData == null) {
      readFileMetadata();
    }
    if (!tsFileMetaData.containsDevice(path.getDevice())) {
      return new ArrayList<>();
    }

    // get the index information of TsDeviceMetadata
    TsDeviceMetadataIndex index = tsFileMetaData.getDeviceMetadataIndex(path.getDevice());

    // read TsDeviceMetadata from file
    TsDeviceMetadata tsDeviceMetadata = readTsDeviceMetaData(index);

    // get all ChunkMetaData of this path included in all ChunkGroups of this device
    List<ChunkMetaData> chunkMetaDataList = new ArrayList<>();
    for (ChunkGroupMetaData chunkGroupMetaData : tsDeviceMetadata.getChunkGroupMetaDataList()) {
      List<ChunkMetaData> chunkMetaDataListInOneChunkGroup = chunkGroupMetaData
          .getChunkMetaDataList();
      for (ChunkMetaData chunkMetaData : chunkMetaDataListInOneChunkGroup) {
        if (path.getMeasurement().equals(chunkMetaData.getMeasurementUid())) {
          chunkMetaData.setVersion(chunkGroupMetaData.getVersion());
          chunkMetaDataList.add(chunkMetaData);
        }
      }
    }
    chunkMetaDataList.sort(Comparator.comparingLong(ChunkMetaData::getStartTime));
    return chunkMetaDataList;
  }
>>>>>>> e07870d5
}<|MERGE_RESOLUTION|>--- conflicted
+++ resolved
@@ -18,38 +18,14 @@
  */
 package org.apache.iotdb.tsfile.read;
 
-<<<<<<< HEAD
-=======
-import static org.apache.iotdb.tsfile.write.writer.TsFileIOWriter.magicStringBytes;
-
-import java.io.File;
-import java.io.IOException;
-import java.nio.ByteBuffer;
-import java.nio.file.Paths;
-import java.util.ArrayList;
-import java.util.Comparator;
-import java.util.HashMap;
-import java.util.List;
-import java.util.Map;
-import java.util.Optional;
->>>>>>> e07870d5
 import org.apache.iotdb.tsfile.common.conf.TSFileConfig;
 import org.apache.iotdb.tsfile.compress.IUnCompressor;
 import org.apache.iotdb.tsfile.file.MetaMarker;
 import org.apache.iotdb.tsfile.file.footer.ChunkGroupFooter;
 import org.apache.iotdb.tsfile.file.header.ChunkHeader;
 import org.apache.iotdb.tsfile.file.header.PageHeader;
-<<<<<<< HEAD
 import org.apache.iotdb.tsfile.file.metadata.*;
-=======
-import org.apache.iotdb.tsfile.file.metadata.ChunkGroupMetaData;
-import org.apache.iotdb.tsfile.file.metadata.ChunkMetaData;
-import org.apache.iotdb.tsfile.file.metadata.TsDeviceMetadata;
-import org.apache.iotdb.tsfile.file.metadata.TsDeviceMetadataIndex;
-import org.apache.iotdb.tsfile.file.metadata.TsDigest;
 import org.apache.iotdb.tsfile.file.metadata.TsDigest.StatisticType;
-import org.apache.iotdb.tsfile.file.metadata.TsFileMetaData;
->>>>>>> e07870d5
 import org.apache.iotdb.tsfile.file.metadata.enums.CompressionType;
 import org.apache.iotdb.tsfile.file.metadata.enums.TSDataType;
 import org.apache.iotdb.tsfile.file.metadata.statistics.Statistics;
@@ -65,7 +41,6 @@
 import java.io.File;
 import java.io.IOException;
 import java.nio.ByteBuffer;
-import java.nio.file.Path;
 import java.nio.file.Paths;
 import java.util.*;
 
@@ -73,13 +48,17 @@
 
 public class TsFileSequenceReader implements AutoCloseable {
 
-<<<<<<< HEAD
     private static final Logger logger = LoggerFactory.getLogger(TsFileSequenceReader.class);
     protected String file;
     private TsFileInput tsFileInput;
     private long fileMetadataPos;
     private int fileMetadataSize;
     private ByteBuffer markerBuffer = ByteBuffer.allocate(Byte.BYTES);
+    private int totalChunkNum;
+    private TsFileMetaData tsFileMetaData;
+
+    private boolean cacheDeviceMetadata = false;
+    private Map<TsDeviceMetadataIndex, TsDeviceMetadata> deviceMetadataMap;
 
     /**
      * Create a file reader of the given file. The reader will read the tail of the file to get the
@@ -101,7 +80,7 @@
      */
     public TsFileSequenceReader(String file, boolean loadMetadataSize) throws IOException {
         this.file = file;
-        final Path path = Paths.get(file);
+        final java.nio.file.Path path = Paths.get(file);
         tsFileInput = new DefaultTsFileInput(path);
         try {
             if (loadMetadataSize) {
@@ -110,6 +89,14 @@
         } catch (Throwable e) {
             tsFileInput.close();
             throw e;
+        }
+    }
+
+    public TsFileSequenceReader(String file, boolean loadMetadata, boolean cacheDeviceMetadata) throws IOException {
+        this(file, loadMetadata);
+        this.cacheDeviceMetadata = cacheDeviceMetadata;
+        if (cacheDeviceMetadata) {
+            deviceMetadataMap = new HashMap<>();
         }
     }
 
@@ -228,7 +215,10 @@
      * this function does not modify the position of the file reader.
      */
     public TsFileMetaData readFileMetadata() throws IOException {
-        return TsFileMetaData.deserializeFrom(readData(fileMetadataPos, fileMetadataSize));
+        if (tsFileMetaData == null) {
+            tsFileMetaData = TsFileMetaData.deserializeFrom(readData(fileMetadataPos, fileMetadataSize));
+        }
+        return tsFileMetaData;
     }
 
     /**
@@ -251,7 +241,18 @@
      * this function does not modify the position of the file reader.
      */
     public TsDeviceMetadata readTsDeviceMetaData(TsDeviceMetadataIndex index) throws IOException {
-        return TsDeviceMetadata.deserializeFrom(readData(index.getOffset(), index.getLen()));
+        TsDeviceMetadata deviceMetadata = null;
+        if (cacheDeviceMetadata) {
+            deviceMetadata = deviceMetadataMap.get(index);
+        }
+        if (deviceMetadata == null) {
+            deviceMetadata = TsDeviceMetadata.deserializeFrom(readData(index.getOffset()
+                    , index.getLen()));
+            if (cacheDeviceMetadata) {
+                deviceMetadataMap.put(index, deviceMetadata);
+            }
+        }
+        return deviceMetadata;
     }
 
     /**
@@ -352,7 +353,7 @@
         ChunkHeader header = readChunkHeader(metaData.getOffsetOfChunkHeader(), false);
         ByteBuffer buffer = readChunk(metaData.getOffsetOfChunkHeader() + header.getSerializedSize(),
                 header.getDataSize());
-        return new Chunk(header, buffer);
+        return new Chunk(header, buffer, metaData.getDeletedAt());
     }
 
     /**
@@ -435,6 +436,7 @@
 
     public void close() throws IOException {
         this.tsFileInput.close();
+        deviceMetadataMap = null;
     }
 
     public String getFileName() {
@@ -461,510 +463,6 @@
         if (position == -1) {
             if (ReadWriteIOUtils.readAsPossible(tsFileInput, buffer) != size) {
                 throw new IOException("reach the end of the data");
-=======
-  private static final Logger logger = LoggerFactory.getLogger(TsFileSequenceReader.class);
-
-  private TsFileInput tsFileInput;
-  private long fileMetadataPos;
-  private int fileMetadataSize;
-  private ByteBuffer markerBuffer = ByteBuffer.allocate(Byte.BYTES);
-  protected String file;
-
-  private int totalChunkNum;
-  private TsFileMetaData tsFileMetaData;
-
-  private boolean cacheDeviceMetadata = false;
-  private Map<TsDeviceMetadataIndex, TsDeviceMetadata> deviceMetadataMap;
-
-  /**
-   * Create a file reader of the given file. The reader will read the tail of the file to get the
-   * file metadata size.Then the reader will skip the first TSFileConfig.MAGIC_STRING.length() bytes
-   * of the file for preparing reading real data.
-   *
-   * @param file the data file
-   * @throws IOException If some I/O error occurs
-   */
-  public TsFileSequenceReader(String file) throws IOException {
-    this(file, true);
-  }
-
-  /**
-   * construct function for TsFileSequenceReader.
-   *
-   * @param file -given file name
-   * @param loadMetadataSize -load meta data size
-   */
-  public TsFileSequenceReader(String file, boolean loadMetadataSize) throws IOException {
-    this.file = file;
-    final java.nio.file.Path path = Paths.get(file);
-    tsFileInput = new DefaultTsFileInput(path);
-    try {
-      if (loadMetadataSize) {
-        loadMetadataSize();
-      }
-    } catch (Throwable e) {
-      tsFileInput.close();
-      throw e;
-    }
-  }
-
-  public TsFileSequenceReader(String file, boolean loadMetadata, boolean cacheDeviceMetadata) throws IOException {
-    this(file, loadMetadata);
-    this.cacheDeviceMetadata = cacheDeviceMetadata;
-    if (cacheDeviceMetadata) {
-      deviceMetadataMap = new HashMap<>();
-    }
-  }
-
-  /**
-   * Create a file reader of the given file. The reader will read the tail of the file to get the
-   * file metadata size.Then the reader will skip the first TSFileConfig.MAGIC_STRING.length() bytes
-   * of the file for preparing reading real data.
-   *
-   * @param input given input
-   */
-  public TsFileSequenceReader(TsFileInput input) throws IOException {
-    this(input, true);
-  }
-
-  /**
-   * construct function for TsFileSequenceReader.
-   *
-   * @param input -given input
-   * @param loadMetadataSize -load meta data size
-   */
-  public TsFileSequenceReader(TsFileInput input, boolean loadMetadataSize)
-      throws IOException {
-    this.tsFileInput = input;
-    try {
-      if (loadMetadataSize) { // NOTE no autoRepair here
-        loadMetadataSize();
-      }
-    } catch (Throwable e) {
-      tsFileInput.close();
-      throw e;
-    }
-  }
-
-  /**
-   * construct function for TsFileSequenceReader.
-   *
-   * @param input the input of a tsfile. The current position should be a markder and then a chunk
-   * Header, rather than the magic number
-   * @param fileMetadataPos the position of the file metadata in the TsFileInput from the beginning
-   * of the input to the current position
-   * @param fileMetadataSize the byte size of the file metadata in the input
-   */
-  public TsFileSequenceReader(TsFileInput input, long fileMetadataPos, int fileMetadataSize) {
-    this.tsFileInput = input;
-    this.fileMetadataPos = fileMetadataPos;
-    this.fileMetadataSize = fileMetadataSize;
-  }
-
-  public void loadMetadataSize() throws IOException {
-    ByteBuffer metadataSize = ByteBuffer.allocate(Integer.BYTES);
-    tsFileInput.read(metadataSize,
-        tsFileInput.size() - TSFileConfig.MAGIC_STRING.length() - Integer.BYTES);
-    metadataSize.flip();
-    // read file metadata size and position
-    fileMetadataSize = ReadWriteIOUtils.readInt(metadataSize);
-    fileMetadataPos =
-        tsFileInput.size() - TSFileConfig.MAGIC_STRING.length() - Integer.BYTES - fileMetadataSize;
-    // skip the magic header
-    tsFileInput.position(TSFileConfig.MAGIC_STRING.length());
-  }
-
-  public long getFileMetadataPos() {
-    return fileMetadataPos;
-  }
-
-  public int getFileMetadataSize() {
-    return fileMetadataSize;
-  }
-
-  /**
-   * this function does not modify the position of the file reader.
-   */
-  public String readTailMagic() throws IOException {
-    long totalSize = tsFileInput.size();
-
-    ByteBuffer magicStringBytes = ByteBuffer.allocate(TSFileConfig.MAGIC_STRING.length());
-    tsFileInput.read(magicStringBytes, totalSize - TSFileConfig.MAGIC_STRING.length());
-    magicStringBytes.flip();
-    return new String(magicStringBytes.array());
-  }
-
-  /**
-   * whether the file is a complete TsFile: only if the head magic and tail magic string exists.
-   */
-  public boolean isComplete() throws IOException {
-    return tsFileInput.size() >= TSFileConfig.MAGIC_STRING.length() * 2 && readTailMagic()
-        .equals(readHeadMagic());
-  }
-
-  /**
-   * this function does not modify the position of the file reader.
-   */
-  public String readHeadMagic() throws IOException {
-    return readHeadMagic(false);
-  }
-
-  /**
-   * this function does not modify the position of the file reader.
-   *
-   * @param movePosition whether move the position of the file reader after reading the magic header
-   * to the end of the magic head string.
-   */
-  public String readHeadMagic(boolean movePosition) throws IOException {
-    ByteBuffer magicStringBytes = ByteBuffer.allocate(TSFileConfig.MAGIC_STRING.length());
-    if (movePosition) {
-      tsFileInput.position(0);
-      tsFileInput.read(magicStringBytes);
-    } else {
-      tsFileInput.read(magicStringBytes, 0);
-    }
-    magicStringBytes.flip();
-    return new String(magicStringBytes.array());
-  }
-
-  /**
-   * this function does not modify the position of the file reader.
-   */
-  public TsFileMetaData readFileMetadata() throws IOException {
-    if (tsFileMetaData == null) {
-      tsFileMetaData = TsFileMetaData.deserializeFrom(readData(fileMetadataPos, fileMetadataSize));
-    }
-    return tsFileMetaData;
-  }
-
-  /**
-   * @return get the position after the last chunk group in the file
-   */
-  public long getPositionOfFirstDeviceMetaIndex() throws IOException {
-    TsFileMetaData metaData = readFileMetadata();
-    Optional<Long> data = metaData.getDeviceMap().values().stream()
-        .map(TsDeviceMetadataIndex::getOffset)
-        .min(Comparator.comparing(Long::valueOf));
-    if (data.isPresent()) {
-      return data.get();
-    } else {
-      //no real data
-      return TSFileConfig.MAGIC_STRING.length();
-    }
-  }
-
-  /**
-   * this function does not modify the position of the file reader.
-   */
-  public TsDeviceMetadata readTsDeviceMetaData(TsDeviceMetadataIndex index) throws IOException {
-    TsDeviceMetadata deviceMetadata = null;
-    if (cacheDeviceMetadata) {
-      deviceMetadata = deviceMetadataMap.get(index);
-    }
-    if (deviceMetadata == null) {
-      deviceMetadata = TsDeviceMetadata.deserializeFrom(readData(index.getOffset()
-          , index.getLen()));
-      if (cacheDeviceMetadata) {
-       deviceMetadataMap.put(index, deviceMetadata);
-      }
-    }
-    return deviceMetadata;
-  }
-
-  /**
-   * read data from current position of the input, and deserialize it to a CHUNK_GROUP_FOOTER. <br>
-   * This method is not threadsafe.
-   *
-   * @return a CHUNK_GROUP_FOOTER
-   * @throws IOException io error
-   */
-  public ChunkGroupFooter readChunkGroupFooter() throws IOException {
-    return ChunkGroupFooter.deserializeFrom(tsFileInput.wrapAsInputStream(), true);
-  }
-
-  /**
-   * read data from current position of the input, and deserialize it to a CHUNK_GROUP_FOOTER.
-   *
-   * @param position the offset of the chunk group footer in the file
-   * @param markerRead true if the offset does not contains the marker , otherwise false
-   * @return a CHUNK_GROUP_FOOTER
-   * @throws IOException io error
-   */
-  public ChunkGroupFooter readChunkGroupFooter(long position, boolean markerRead)
-      throws IOException {
-    return ChunkGroupFooter.deserializeFrom(tsFileInput, position, markerRead);
-  }
-
-  /**
-   * After reading the footer of a ChunkGroup, call this method to set the file pointer to the start
-   * of the data of this ChunkGroup if you want to read its data next. <br> This method is not
-   * threadsafe.
-   *
-   * @param footer the chunkGroupFooter which you want to read data
-   */
-  public void setPositionToAChunkGroup(ChunkGroupFooter footer) throws IOException {
-    tsFileInput
-        .position(tsFileInput.position() - footer.getDataSize() - footer.getSerializedSize());
-  }
-
-  /**
-   * read data from current position of the input, and deserialize it to a CHUNK_HEADER. <br> This
-   * method is not threadsafe.
-   *
-   * @return a CHUNK_HEADER
-   * @throws IOException io error
-   */
-  public ChunkHeader readChunkHeader() throws IOException {
-    return ChunkHeader.deserializeFrom(tsFileInput.wrapAsInputStream(), true);
-  }
-
-  /**
-   * read the chunk's header.
-   *
-   * @param position the file offset of this chunk's header
-   * @param markerRead true if the offset does not contains the marker , otherwise false
-   */
-  private ChunkHeader readChunkHeader(long position, boolean markerRead) throws IOException {
-    return ChunkHeader.deserializeFrom(tsFileInput, position, markerRead);
-  }
-
-  /**
-   * notice, the position of the channel MUST be at the end of this header. <br> This method is not
-   * threadsafe.
-   *
-   * @return the pages of this chunk
-   */
-  public ByteBuffer readChunk(ChunkHeader header) throws IOException {
-    return readData(-1, header.getDataSize());
-  }
-
-  /**
-   * notice, this function will modify channel's position.
-   *
-   * @param position the offset of the chunk data
-   * @return the pages of this chunk
-   */
-  public ByteBuffer readChunk(ChunkHeader header, long position) throws IOException {
-    return readData(position, header.getDataSize());
-  }
-
-  /**
-   * notice, this function will modify channel's position.
-   *
-   * @param dataSize the size of chunkdata
-   * @param position the offset of the chunk data
-   * @return the pages of this chunk
-   */
-  private ByteBuffer readChunk(long position, int dataSize) throws IOException {
-    return readData(position, dataSize);
-  }
-
-  /**
-   * read memory chunk.
-   *
-   * @param metaData -given chunk meta data
-   * @return -chunk
-   */
-  public Chunk readMemChunk(ChunkMetaData metaData) throws IOException {
-    ChunkHeader header = readChunkHeader(metaData.getOffsetOfChunkHeader(), false);
-    ByteBuffer buffer = readChunk(metaData.getOffsetOfChunkHeader() + header.getSerializedSize(),
-        header.getDataSize());
-    return new Chunk(header, buffer, metaData.getDeletedAt());
-  }
-
-  /**
-   * not thread safe.
-   *
-   * @param type given tsfile data type
-   */
-  public PageHeader readPageHeader(TSDataType type) throws IOException {
-    return PageHeader.deserializeFrom(tsFileInput.wrapAsInputStream(), type);
-  }
-
-  /**
-   * read the page's header.
-   *
-   * @param dataType given tsfile data type
-   * @param position the file offset of this chunk's header
-   * @param markerRead true if the offset does not contains the marker , otherwise false
-   */
-  private PageHeader readPageHeader(TSDataType dataType, long position, boolean markerRead)
-      throws IOException {
-    return PageHeader.deserializeFrom(dataType, tsFileInput, position, markerRead);
-  }
-
-  public long position() throws IOException {
-    return tsFileInput.position();
-  }
-
-  public void position(long offset) throws IOException {
-    tsFileInput.position(offset);
-  }
-
-  public void skipPageData(PageHeader header) throws IOException {
-    tsFileInput.position(tsFileInput.position() + header.getCompressedSize());
-  }
-
-  /**
-   *
-   */
-  public long skipPageData(PageHeader header, long position) throws IOException {
-    return position + header.getCompressedSize();
-  }
-
-
-  public ByteBuffer readPage(PageHeader header, CompressionType type) throws IOException {
-    return readPage(header, type, -1);
-  }
-
-  private ByteBuffer readPage(PageHeader header, CompressionType type, long position)
-      throws IOException {
-    ByteBuffer buffer = readData(position, header.getCompressedSize());
-    IUnCompressor unCompressor = IUnCompressor.getUnCompressor(type);
-    ByteBuffer uncompressedBuffer = ByteBuffer.allocate(header.getUncompressedSize());
-    switch (type) {
-      case UNCOMPRESSED:
-        return buffer;
-      default:
-        // FIXME if the buffer is not array-implemented.
-        unCompressor.uncompress(buffer.array(), buffer.position(), buffer.remaining(),
-            uncompressedBuffer.array(),
-            0);
-        return uncompressedBuffer;
-    }
-  }
-
-  /**
-   * read one byte from the input. <br> this method is not thread safe
-   */
-  public byte readMarker() throws IOException {
-    markerBuffer.clear();
-    if (ReadWriteIOUtils.readAsPossible(tsFileInput, markerBuffer) == 0) {
-      throw new IOException("reach the end of the file.");
-    }
-    markerBuffer.flip();
-    return markerBuffer.get();
-  }
-
-  public byte readMarker(long position) throws IOException {
-    return readData(position, Byte.BYTES).get();
-  }
-
-  public void close() throws IOException {
-    this.tsFileInput.close();
-    deviceMetadataMap = null;
-  }
-
-  public String getFileName() {
-    return this.file;
-  }
-
-  public long fileSize() throws IOException {
-    return tsFileInput.size();
-  }
-
-  /**
-   * read data from tsFileInput, from the current position (if position = -1), or the given
-   * position. <br> if position = -1, the tsFileInput's position will be changed to the current
-   * position + real data size that been read. Other wise, the tsFileInput's position is not
-   * changed.
-   *
-   * @param position the start position of data in the tsFileInput, or the current position if
-   * position = -1
-   * @param size the size of data that want to read
-   * @return data that been read.
-   */
-  private ByteBuffer readData(long position, int size) throws IOException {
-    ByteBuffer buffer = ByteBuffer.allocate(size);
-    if (position == -1) {
-      if (ReadWriteIOUtils.readAsPossible(tsFileInput, buffer) != size) {
-        throw new IOException("reach the end of the data");
-      }
-    } else {
-      if (ReadWriteIOUtils.readAsPossible(tsFileInput, buffer, position, size) != size) {
-        throw new IOException("reach the end of the data");
-      }
-    }
-    buffer.flip();
-    return buffer;
-  }
-
-  /**
-   * notice, the target bytebuffer are not flipped.
-   */
-  public int readRaw(long position, int length, ByteBuffer target) throws IOException {
-    return ReadWriteIOUtils
-        .readAsPossible(tsFileInput, target, position, length);
-  }
-
-  /**
-   * Self Check the file and return the position before where the data is safe.
-   *
-   * @param newSchema @OUT.  the measurement schema in the file will be added into this parameter.
-   * (can be null)
-   * @param newMetaData @OUT can not be null, the chunk group metadta in the file will be added into
-   * this parameter.
-   * @param fastFinish if true and the file is complete, then newSchema and newMetaData parameter
-   * will be not modified.
-   * @return the position of the file that is fine. All data after the position in the file should
-   * be truncated.
-   */
-  public long selfCheck(Map<String, MeasurementSchema> newSchema,
-      List<ChunkGroupMetaData> newMetaData, boolean fastFinish) throws IOException {
-    File checkFile = new File(this.file);
-    long fileSize;
-    if (!checkFile.exists()) {
-      return TsFileCheckStatus.FILE_NOT_FOUND;
-    } else {
-      fileSize = checkFile.length();
-    }
-    ChunkMetaData currentChunk;
-    String measurementID;
-    TSDataType dataType;
-    long fileOffsetOfChunk;
-    long startTimeOfChunk = 0;
-    long endTimeOfChunk = 0;
-    long numOfPoints = 0;
-
-    ChunkGroupMetaData currentChunkGroup;
-    List<ChunkMetaData> chunks = null;
-    String deviceID;
-    long startOffsetOfChunkGroup = 0;
-    long endOffsetOfChunkGroup;
-    long versionOfChunkGroup = 0;
-
-    if (fileSize < TSFileConfig.MAGIC_STRING.length()) {
-      return TsFileCheckStatus.INCOMPATIBLE_FILE;
-    }
-    String magic = readHeadMagic(true);
-    if (!magic.equals(TSFileConfig.MAGIC_STRING)) {
-      return TsFileCheckStatus.INCOMPATIBLE_FILE;
-    }
-
-    if (fileSize == TSFileConfig.MAGIC_STRING.length()) {
-      return TsFileCheckStatus.ONLY_MAGIC_HEAD;
-    } else if (readTailMagic().equals(magic)) {
-      loadMetadataSize();
-      if (fastFinish) {
-        return TsFileCheckStatus.COMPLETE_FILE;
-      }
-    }
-    boolean newChunkGroup = true;
-    // not a complete file, we will recover it...
-    long truncatedPosition = magicStringBytes.length;
-    boolean goon = true;
-    byte marker;
-    int chunkCnt = 0;
-    try {
-      while (goon && (marker = this.readMarker()) != MetaMarker.SEPARATOR) {
-        switch (marker) {
-          case MetaMarker.CHUNK_HEADER:
-            // this is the first chunk of a new ChunkGroup.
-            if (newChunkGroup) {
-              newChunkGroup = false;
-              chunks = new ArrayList<>();
-              startOffsetOfChunkGroup = this.position() - 1;
->>>>>>> e07870d5
             }
         } else {
             if (ReadWriteIOUtils.readAsPossible(tsFileInput, buffer, position, size) != size) {
@@ -1040,6 +538,7 @@
         long truncatedPosition = magicStringBytes.length;
         boolean goon = true;
         byte marker;
+        int chunkCnt = 0;
         try {
             while (goon && (marker = this.readMarker()) != MetaMarker.SEPARATOR) {
                 switch (marker) {
@@ -1088,17 +587,23 @@
                         currentChunk = new ChunkMetaData(measurementID, dataType, fileOffsetOfChunk,
                                 startTimeOfChunk, endTimeOfChunk);
                         currentChunk.setNumOfPoints(numOfPoints);
-                        Map<String, ByteBuffer> statisticsMap = new HashMap<>();
-                        statisticsMap.put(StatisticConstant.MAX_VALUE, ByteBuffer.wrap(chunkStatistics.getMaxBytes()));
-                        statisticsMap.put(StatisticConstant.MIN_VALUE, ByteBuffer.wrap(chunkStatistics.getMinBytes()));
-                        statisticsMap.put(StatisticConstant.FIRST, ByteBuffer.wrap(chunkStatistics.getFirstBytes()));
-                        statisticsMap.put(StatisticConstant.SUM, ByteBuffer.wrap(chunkStatistics.getSumBytes()));
-                        statisticsMap.put(StatisticConstant.LAST, ByteBuffer.wrap(chunkStatistics.getLastBytes()));
+                        ByteBuffer[] statisticsArray = new ByteBuffer[StatisticType.getTotalTypeNum()];
+                        statisticsArray[StatisticType.min_value.ordinal()] = ByteBuffer
+                                .wrap(chunkStatistics.getMinBytes());
+                        statisticsArray[StatisticType.max_value.ordinal()] = ByteBuffer
+                                .wrap(chunkStatistics.getMaxBytes());
+                        statisticsArray[StatisticType.first_value.ordinal()] = ByteBuffer
+                                .wrap(chunkStatistics.getFirstBytes());
+                        statisticsArray[StatisticType.last_value.ordinal()] = ByteBuffer
+                                .wrap(chunkStatistics.getLastBytes());
+                        statisticsArray[StatisticType.sum_value.ordinal()] = ByteBuffer
+                                .wrap(chunkStatistics.getSumBytes());
                         TsDigest tsDigest = new TsDigest();
-                        tsDigest.setStatistics(statisticsMap);
+                        tsDigest.setStatistics(statisticsArray);
                         currentChunk.setDigest(tsDigest);
                         chunks.add(currentChunk);
                         numOfPoints = 0;
+                        chunkCnt++;
                         break;
                     case MetaMarker.CHUNK_GROUP_FOOTER:
                         //this is a chunk group
@@ -1113,6 +618,9 @@
                         newMetaData.add(currentChunkGroup);
                         newChunkGroup = true;
                         truncatedPosition = this.position();
+
+                        totalChunkNum += chunkCnt;
+                        chunkCnt = 0;
                         break;
                     default:
                         // the disk file is corrupted, using this file may be dangerous
@@ -1133,33 +641,67 @@
         return truncatedPosition;
     }
 
-    /**
-     * get device name in range
-     * @param start start of the range
-     * @param end end of the range
-     * @return device name in range
-     */
-    public List<String> getDeviceNameInRange(long start, long end){
+    public int getTotalChunkNum() {
+        return totalChunkNum;
+    }
+
+    public List<ChunkMetaData> getChunkMetadataList(Path path) throws IOException {
+        if (tsFileMetaData == null) {
+            readFileMetadata();
+        }
+        if (!tsFileMetaData.containsDevice(path.getDevice())) {
+            return new ArrayList<>();
+        }
+
+        // get the index information of TsDeviceMetadata
+        TsDeviceMetadataIndex index = tsFileMetaData.getDeviceMetadataIndex(path.getDevice());
+
+        // read TsDeviceMetadata from file
+        TsDeviceMetadata tsDeviceMetadata = readTsDeviceMetaData(index);
+
+        // get all ChunkMetaData of this path included in all ChunkGroups of this device
+        List<ChunkMetaData> chunkMetaDataList = new ArrayList<>();
+        for (ChunkGroupMetaData chunkGroupMetaData : tsDeviceMetadata.getChunkGroupMetaDataList()) {
+            List<ChunkMetaData> chunkMetaDataListInOneChunkGroup = chunkGroupMetaData
+                    .getChunkMetaDataList();
+            for (ChunkMetaData chunkMetaData : chunkMetaDataListInOneChunkGroup) {
+                if (path.getMeasurement().equals(chunkMetaData.getMeasurementUid())) {
+                    chunkMetaData.setVersion(chunkGroupMetaData.getVersion());
+                    chunkMetaDataList.add(chunkMetaData);
+                }
+            }
+        }
+        chunkMetaDataList.sort(Comparator.comparingLong(ChunkMetaData::getStartTime));
+        return chunkMetaDataList;
+    }
+
+    /**
+     * get device names in range
+     * @param start start of the file
+     * @param end end of the file
+     * @return device names in range
+     */
+    public List<String> getDeviceNameInRange(long start, long end) {
         List<String> res = new ArrayList<>();
+
         try {
             TsFileMetaData tsFileMetaData = readFileMetadata();
-            for (Map.Entry<String, TsDeviceMetadataIndex> deviceIndex : tsFileMetaData.getDeviceMap().entrySet()) {
-                TsDeviceMetadata tsDeviceMetadata = readTsDeviceMetaData(deviceIndex.getValue());
+            for (Map.Entry<String, TsDeviceMetadataIndex> entry: tsFileMetaData.getDeviceMap().entrySet()) {
+                TsDeviceMetadata tsDeviceMetadata = readTsDeviceMetaData(entry.getValue());
                 for (ChunkGroupMetaData chunkGroupMetaData : tsDeviceMetadata
                         .getChunkGroupMetaDataList()) {
                     LocateStatus mode = checkLocateStatus(chunkGroupMetaData, start,
                             end);
                     if (mode == LocateStatus.in) {
-                        res.add(deviceIndex.getKey());
+                        res.add(entry.getKey());
                         break;
                     }
                 }
             }
-<<<<<<< HEAD
-        }
-        catch (IOException e){
+        } catch (IOException e) {
             e.printStackTrace();
         }
+
 
         return res;
     }
@@ -1172,8 +714,8 @@
      * @param spacePartitionEndPos   the end position of the space partition
      * @return LocateStatus
      */
-
-    private LocateStatus checkLocateStatus(ChunkGroupMetaData chunkGroupMetaData, long spacePartitionStartPos, long spacePartitionEndPos) {
+    private LocateStatus checkLocateStatus(ChunkGroupMetaData chunkGroupMetaData,
+                                           long spacePartitionStartPos, long spacePartitionEndPos) {
         long startOffsetOfChunkGroup = chunkGroupMetaData.getStartOffsetOfChunkGroup();
         long endOffsetOfChunkGroup = chunkGroupMetaData.getEndOffsetOfChunkGroup();
         long middleOffsetOfChunkGroup = (startOffsetOfChunkGroup + endOffsetOfChunkGroup) / 2;
@@ -1198,96 +740,4 @@
     private enum LocateStatus {
         in, before, after
     }
-=======
-            currentChunk = new ChunkMetaData(measurementID, dataType, fileOffsetOfChunk,
-              startTimeOfChunk, endTimeOfChunk);
-            currentChunk.setNumOfPoints(numOfPoints);
-            ByteBuffer[] statisticsArray = new ByteBuffer[StatisticType.getTotalTypeNum()];
-            statisticsArray[StatisticType.min_value.ordinal()] = ByteBuffer
-                .wrap(chunkStatistics.getMinBytes());
-            statisticsArray[StatisticType.max_value.ordinal()] = ByteBuffer
-                .wrap(chunkStatistics.getMaxBytes());
-            statisticsArray[StatisticType.first_value.ordinal()] = ByteBuffer
-                .wrap(chunkStatistics.getFirstBytes());
-            statisticsArray[StatisticType.last_value.ordinal()] = ByteBuffer
-                .wrap(chunkStatistics.getLastBytes());
-            statisticsArray[StatisticType.sum_value.ordinal()] = ByteBuffer
-                .wrap(chunkStatistics.getSumBytes());
-            TsDigest tsDigest = new TsDigest();
-            tsDigest.setStatistics(statisticsArray);
-            currentChunk.setDigest(tsDigest);
-            chunks.add(currentChunk);
-            numOfPoints = 0;
-            chunkCnt ++;
-            break;
-          case MetaMarker.CHUNK_GROUP_FOOTER:
-            //this is a chunk group
-            //if there is something wrong with the ChunkGroup Footer, we will drop this ChunkGroup
-            //because we can not guarantee the correctness of the deviceId.
-            ChunkGroupFooter chunkGroupFooter = this.readChunkGroupFooter();
-            deviceID = chunkGroupFooter.getDeviceID();
-            endOffsetOfChunkGroup = this.position();
-            currentChunkGroup = new ChunkGroupMetaData(deviceID, chunks, startOffsetOfChunkGroup);
-            currentChunkGroup.setEndOffsetOfChunkGroup(endOffsetOfChunkGroup);
-            currentChunkGroup.setVersion(versionOfChunkGroup++);
-            newMetaData.add(currentChunkGroup);
-            newChunkGroup = true;
-            truncatedPosition = this.position();
-
-            totalChunkNum += chunkCnt;
-            chunkCnt = 0;
-            break;
-          default:
-            // the disk file is corrupted, using this file may be dangerous
-            MetaMarker.handleUnexpectedMarker(marker);
-            goon = false;
-            logger.error("Unrecognized marker detected, this file may be corrupted");
-        }
-      }
-      // now we read the tail of the data section, so we are sure that the last ChunkGroupFooter is
-      // complete.
-      truncatedPosition = this.position() - 1;
-    } catch (IOException e2) {
-      logger.info("TsFile self-check cannot proceed at position {} after {} chunk groups "
-          + "recovered, because : {}", this.position(), newMetaData.size(), e2.getMessage());
-    }
-    // Despite the completeness of the data section, we will discard current FileMetadata
-    // so that we can continue to write data into this tsfile.
-    return truncatedPosition;
-  }
-
-  public int getTotalChunkNum() {
-    return totalChunkNum;
-  }
-
-  public List<ChunkMetaData> getChunkMetadataList(Path path) throws IOException {
-    if (tsFileMetaData == null) {
-      readFileMetadata();
-    }
-    if (!tsFileMetaData.containsDevice(path.getDevice())) {
-      return new ArrayList<>();
-    }
-
-    // get the index information of TsDeviceMetadata
-    TsDeviceMetadataIndex index = tsFileMetaData.getDeviceMetadataIndex(path.getDevice());
-
-    // read TsDeviceMetadata from file
-    TsDeviceMetadata tsDeviceMetadata = readTsDeviceMetaData(index);
-
-    // get all ChunkMetaData of this path included in all ChunkGroups of this device
-    List<ChunkMetaData> chunkMetaDataList = new ArrayList<>();
-    for (ChunkGroupMetaData chunkGroupMetaData : tsDeviceMetadata.getChunkGroupMetaDataList()) {
-      List<ChunkMetaData> chunkMetaDataListInOneChunkGroup = chunkGroupMetaData
-          .getChunkMetaDataList();
-      for (ChunkMetaData chunkMetaData : chunkMetaDataListInOneChunkGroup) {
-        if (path.getMeasurement().equals(chunkMetaData.getMeasurementUid())) {
-          chunkMetaData.setVersion(chunkGroupMetaData.getVersion());
-          chunkMetaDataList.add(chunkMetaData);
-        }
-      }
-    }
-    chunkMetaDataList.sort(Comparator.comparingLong(ChunkMetaData::getStartTime));
-    return chunkMetaDataList;
-  }
->>>>>>> e07870d5
 }