package org.apache.iotdb.tsfile.encoding;

import com.csvreader.CsvReader;
import com.csvreader.CsvWriter;

import java.io.File;
import java.io.IOException;
import java.io.InputStream;
import java.nio.charset.StandardCharsets;
import java.nio.file.Files;
import java.util.ArrayList;
import java.util.Objects;

import static java.lang.Math.abs;
import static org.codehaus.groovy.runtime.DefaultGroovyMethods.sort;

public class ReorderingEncodeTestS3Adjust2H {

  static int DeviationOutlierThreshold = 8;
  static int OutlierThreshold = 0;
  public static int zigzag(int num){
    if(num<0){
      return 2*(-num)-1;
    }else{
      return 2*num;
    }
  }

  public static int max3(int a,int b,int c){
    if(a>=b && a >=c){
      return a;
    }else if(b >= a && b >= c){
      return b;
    }else{
      return c;
    }
  }
  public static int getBitWith(int num){
    return 32 - Integer.numberOfLeadingZeros(num);
  }
  public static byte[] int2Bytes(int integer)
  {
    byte[] bytes = new byte[4];
    bytes[0] = (byte) (integer >> 24);
    bytes[1] = (byte) (integer >> 16);
    bytes[2] = (byte) (integer >> 8);
    bytes[3] = (byte) integer;
    return bytes;
  }
  public static byte[] bitPacking(ArrayList<Integer> numbers,int bit_width){
    int block_num = numbers.size()/8;
//    System.out.println(bit_width);
    byte[] result = new byte[bit_width*block_num];
    for(int i=0;i<block_num;i++){
      for(int j=0;j<bit_width;j++){
        int tmp_int = 0;
        for(int k=0;k<8;k++){
          tmp_int += (((numbers.get(i*8+k) >>j) %2) << k);
        }
//             System.out.println(Integer.toBinaryString(tmp_int));
        result[i*bit_width+j] = (byte) tmp_int;
      }
    }
    return result;
  }
  public static byte[] bitPacking(ArrayList<ArrayList<Integer>> numbers,int index,int bit_width){
    int block_num = numbers.size()/8;
    byte[] result = new byte[bit_width*block_num];
    for(int i=0;i<block_num;i++){
      for(int j=0;j<bit_width;j++){
        int tmp_int = 0;
        for(int k=0;k<8;k++){
          tmp_int += (((numbers.get(i*8+k+1).get(index) >>j) %2) << k);
        }
//        System.out.println(Integer.toBinaryString(tmp_int));
        result[i*bit_width+j] = (byte) tmp_int;
      }
    }
    return result;
  }
  public static void quickSort(ArrayList<ArrayList<Integer>> ts_block, int index, int low, int high) {
    if(low>=high)
      return;
    ArrayList<Integer> pivot = ts_block.get(low);
    int l = low;
    int r = high;
    ArrayList<Integer> temp;
    while(l<r){
      while (l < r && ts_block.get(r).get(index) >= pivot.get(index)) {
        r--;
      }
      while (l < r && ts_block.get(l).get(index) <= pivot.get(index)) {
        l++;
      }
      if (l < r) {
        temp = ts_block.get(l);
        ts_block.set(l, ts_block.get(r));
        ts_block.set(r, temp);
      }
    }
    ts_block.set(low, ts_block.get(l));
    ts_block.set(l, pivot);
    if (low < l) {
      quickSort(ts_block,index, low, l - 1);
    }
    if (r < high) {
      quickSort(ts_block,index, r + 1, high);
    }
  }
  public static void quickSort2(ArrayList<ArrayList<Integer>> ts_block, int low, int high) {
    if(low>=high)
      return;
    ArrayList<Integer> pivot = ts_block.get(low);
    int l = low;
    int r = high;
    ArrayList<Integer> temp;
    while(l<r){
      while (l < r && (ts_block.get(r).get(2) > pivot.get(2)||
              (Objects.equals(ts_block.get(r).get(2), pivot.get(2)) &&ts_block.get(r).get(1) >= pivot.get(1)))) {
        r--;
      }
      while (l < r && ts_block.get(l).get(2) < pivot.get(2)||
              (Objects.equals(ts_block.get(l).get(2), pivot.get(2)) &&ts_block.get(l).get(1) < pivot.get(1))) {
        l++;
//        System.out.println(l);
      }
      if (l < r) {
        temp = ts_block.get(l);
        ts_block.set(l, ts_block.get(r));
        ts_block.set(r, temp);
      }
    }
    ts_block.set(low, ts_block.get(l));
    ts_block.set(l, pivot);
    if (low < l) {
      quickSort2(ts_block, low, l - 1);
    }
    if (r < high) {
      quickSort2(ts_block,r + 1, high);
    }
  }

  public static void quickSort22(ArrayList<ArrayList<Integer>> ts_block, int low, int high) {
    if(low>=high)
      return;
    ArrayList<Integer> pivot = ts_block.get(low);
    int l = low;
    int r = high;
    ArrayList<Integer> temp;
    while(l<r){
      while (l < r && (ts_block.get(r).get(0) > pivot.get(0)||
              (Objects.equals(ts_block.get(r).get(0), pivot.get(0)) &&ts_block.get(r).get(1) >= pivot.get(1)))) {
        r--;
      }
      while (l < r && ts_block.get(l).get(0) < pivot.get(0)||
              (Objects.equals(ts_block.get(l).get(0), pivot.get(0)) &&ts_block.get(l).get(1) < pivot.get(1))) {
        l++;
//        System.out.println(l);
      }
      if (l < r) {
        temp = ts_block.get(l);
        ts_block.set(l, ts_block.get(r));
        ts_block.set(r, temp);
      }
    }
    ts_block.set(low, ts_block.get(l));
    ts_block.set(l, pivot);
    if (low < l) {
      quickSort22(ts_block, low, l - 1);
    }
    if (r < high) {
      quickSort22(ts_block,r + 1, high);
    }
  }

  public static void splitTimeStamp(ArrayList<ArrayList<Integer>> ts_block, int block_size, int td,
                                    ArrayList<Integer> deviation_list,ArrayList<Integer> result){
    int deviation_max = Integer.MIN_VALUE;
    int max_bit_width_deviation;
    int r0;
    int d0;

    // split timestamp into intervals and deviations

    //address other timestamps and values
    for(int j=block_size-1;j>0;j--) {
      int delta_interval = (ts_block.get(j).get(0) - ts_block.get(j-1).get(0))/td;
      ArrayList<Integer> tmp = ts_block.get(j);
      tmp.add(delta_interval);
      ts_block.set(j,tmp);
    }


    // address timestamp0
    r0 = ts_block.get(0).get(0) /td;
    d0 = ts_block.get(0).get(0) %td;
    if(d0 >= (td/2)){
      d0 -= td;
      r0 ++;
    }
    d0 = zigzag(d0);
//    deviation_list.add(d0);
    if(d0 > deviation_max){
      deviation_max = d0;
    }
    ArrayList<Integer> tmp0 = ts_block.get(0);
    tmp0.add(0);
//    System.out.println(tmp0);
    ts_block.set(0,tmp0);

    for(int j=1;j<block_size;j++){
      int interval = ts_block.get(j).get(2) + ts_block.get(j-1).get(2);
      ArrayList<Integer> tmp;
      tmp = ts_block.get(j);
      tmp.set(2,interval);
      ts_block.set(j,tmp);
    }
//    System.out.println(ts_block);
    quickSort2(ts_block,0,block_size-1);

    for(int j=block_size-1;j>0;j--){
      int interval = ts_block.get(j).get(2);
      int value = ts_block.get(j).get(1);

      int delta_interval = ts_block.get(j).get(2) - ts_block.get(j-1).get(2);
      int deviation = (ts_block.get(j).get(0) - ts_block.get(j-1).get(0))-delta_interval*td;
      deviation = zigzag(deviation);
      deviation_list.add(deviation);
      if(deviation > deviation_max){
        deviation_max = deviation;
      }

      ArrayList<Integer> tmp = new ArrayList<>();
      tmp.add(interval);
      tmp.add(value);
      ts_block.set(j,tmp);
    }
    tmp0 = new ArrayList<>();
    tmp0.add(ts_block.get(0).get(2));
    tmp0.add(ts_block.get(0).get(1));
    ts_block.set(0,tmp0);


    max_bit_width_deviation = getBitWith(deviation_max);
    result.add(max_bit_width_deviation);
    result.add(r0);
    result.add(d0);
  }

  public static void splitTimeStamp2(ArrayList<ArrayList<Integer>> ts_block, int td,
                                     ArrayList<Integer> deviation_list,ArrayList<Integer> result){
    int max_deviation = Integer.MIN_VALUE;

    int t0 = ts_block.get(0).get(0);
    for(int i=0;i<ts_block.size();i++){
      ArrayList<Integer> tmp = new ArrayList<>();
      int interval_i = (ts_block.get(i).get(0) - t0) / td;
      int deviation_i = ts_block.get(i).get(0) - t0 - interval_i * td;
      tmp.add(t0 + interval_i);
      tmp.add(ts_block.get(i).get(1));
      ts_block.set(i,tmp);

      deviation_list.add(zigzag(deviation_i));
      if(zigzag(deviation_i)>max_deviation){
        max_deviation = zigzag(deviation_i);
      }
    }

    int max_bit_width_deviation = getBitWith(max_deviation);
    result.add(max_bit_width_deviation);
  }

  public static int getCommon(int m,int n){
    int z;
    while (m%n!=0){
      z = m%n;
      m = n;
      n = z;
    }
    return n;
  }

  public static void splitTimeStamp3(ArrayList<ArrayList<Integer>> ts_block, int td,
                                     ArrayList<Integer> result){
    //int max_deviation = Integer.MIN_VALUE;

    int td_common = 0;
    for(int i=1;i<ts_block.size();i++){
      int time_diffi = ts_block.get(i).get(0) - ts_block.get(i-1).get(0);
      if(td_common == 0){
        if(time_diffi != 0){
          td_common = time_diffi;
          continue;
        }
        else{
          continue;
        }
      }
      if(time_diffi != 0){
        td_common = getCommon(time_diffi, td_common);
        if (td_common == 1) {
          break;
        }
      }
    }

    td = td_common;

    int t0 = ts_block.get(0).get(0);
    for(int i=0;i<ts_block.size();i++){
      ArrayList<Integer> tmp = new ArrayList<>();
      int interval_i = (ts_block.get(i).get(0) - t0) / td;
      //int deviation_i = ts_block.get(i).get(0) - t0 - interval_i * td;
      tmp.add(t0+interval_i);
      tmp.add(ts_block.get(i).get(1));
      ts_block.set(i,tmp);

      //deviation_list.add(zigzag(deviation_i));
      //if(zigzag(deviation_i)>max_deviation){
      //  max_deviation = zigzag(deviation_i);
      //}
    }
//    ArrayList<Integer> tmp = new ArrayList<>();
//    //int deviation_i = ts_block.get(i).get(0) - t0 - interval_i * td;
//    tmp.add(0);
//    tmp.add(ts_block.get(0).get(1));
//    ts_block.set(0,tmp);

//    System.out.println(ts_block);
    //int max_bit_width_deviation = getBitWith(max_deviation);
    //result.add(max_bit_width_deviation);
    result.add(td_common);
  }

  public static ArrayList<ArrayList<Integer>> getEncodeBitsDelta(ArrayList<ArrayList<Integer>> ts_block, int block_size,
                                                      ArrayList<Integer> result){
    int timestamp_delta_min = Integer.MAX_VALUE;
    int value_delta_min = Integer.MAX_VALUE;
    ArrayList<ArrayList<Integer>> ts_block_delta = new ArrayList<>();

    ArrayList<Integer> tmp0 = new ArrayList<>();
    tmp0.add(ts_block.get(0).get(0));
    tmp0.add(ts_block.get(0).get(1));
    ts_block_delta.add(tmp0);

    // delta to Delta
    for(int j=1;j<block_size;j++) {
      int delta_r = ts_block.get(j).get(0) - ts_block.get(j-1).get(0);
      int delta_v = ts_block.get(j).get(1) - ts_block.get(j-1).get(1);
      ArrayList<Integer> tmp = new ArrayList<>();
      tmp.add(delta_r);
      tmp.add(delta_v);
      ts_block_delta.add(tmp);
//      if(j==179){
//        System.out.println(ts_block.get(j).get(0));
//        System.out.println(ts_block.get(j-1).get(0));
//      }
      if(delta_r <timestamp_delta_min){
        timestamp_delta_min = delta_r;
      }
      if(delta_v < value_delta_min){
        value_delta_min = delta_v;
      }
    }
    int max_timestamp = Integer.MIN_VALUE;
    int max_timestamp_i = -1;
    int max_value = Integer.MIN_VALUE;
    int max_value_i = -1;
    for(int j=block_size-1;j>0;j--) {
      int ts_2diff_ts = ts_block_delta.get(j).get(0) - timestamp_delta_min;
      int ts_2diff_value = ts_block_delta.get(j).get(1) - value_delta_min;
      ArrayList<Integer> tmp = new ArrayList<>();
      tmp.add(ts_2diff_ts);
      tmp.add(ts_2diff_value);
      ts_block_delta.set(j,tmp);
      if(ts_2diff_ts>max_timestamp){
        max_timestamp = ts_2diff_ts;
        max_timestamp_i = j;
      }
      if(ts_2diff_value>max_value){
        max_value = ts_2diff_value;
        max_value_i = j;
      }
    }
    int max_bit_width_interval = getBitWith(max_timestamp);
    int max_bit_width_value = getBitWith(max_value);
    //System.out.println(max_timestamp);
    //System.out.println(max_bit_width_interval);
//    System.out.println(max_value);
//    System.out.println(max_bit_width_value);

    // calculate error
    int  length = (max_bit_width_interval+max_bit_width_value)*(block_size-1);
    result.clear();
    result.add(length);
    result.add(max_bit_width_interval);
    result.add(max_bit_width_value);

    result.add(timestamp_delta_min);
    result.add(value_delta_min);

//    i_star.add(max_timestamp_i);
//    i_star.add(max_value_i);

//    System.out.println(ts_block_delta);
    return ts_block_delta;
  }
  public static int getJStar(ArrayList<ArrayList<Integer>> ts_block, int alpha, int block_size,
                             ArrayList<Integer> raw_length, int index){
    int timestamp_delta_min = Integer.MAX_VALUE;
    int value_delta_min = Integer.MAX_VALUE;
    int raw_timestamp_delta_max = Integer.MIN_VALUE;
    int raw_value_delta_max = Integer.MIN_VALUE;
    int raw_timestamp_delta_max_index = -1;
    int raw_value_delta_max_index = -1;
    int raw_bit_width_timestamp = 0;
    int raw_bit_width_value = 0;
    int j_star_bit_width = 33;
    ArrayList<Integer> j_star_list = new ArrayList<>(); // beta list of min b phi alpha to j
    int j_star = -1;

    for(int i = 1;i<block_size;i++){
      int delta_t_i = ts_block.get(i).get(0) - ts_block.get(i-1).get(0);
      int delta_v_i = ts_block.get(i).get(1) - ts_block.get(i-1).get(1);
      if(delta_t_i < timestamp_delta_min){
        timestamp_delta_min = delta_t_i;
      }
      if(delta_v_i < value_delta_min){
        value_delta_min = delta_v_i;
      }

      if(delta_t_i > raw_timestamp_delta_max){
        raw_timestamp_delta_max = delta_t_i;
        raw_timestamp_delta_max_index = i;
      }
      if(delta_v_i > raw_value_delta_max){
        raw_value_delta_max = delta_v_i;
        raw_value_delta_max_index = i;
      }
    }

    raw_bit_width_timestamp = getBitWith(raw_timestamp_delta_max-timestamp_delta_min);
    raw_bit_width_value = getBitWith(raw_value_delta_max-value_delta_min);
//    ArrayList<Integer> test= new ArrayList<>();
//    getEncodeBitsDelta( ts_block,  block_size, test);
//    System.out.println(test);
    // alpha == 1
    if(alpha==0){
//      System.out.println("alpha == 1");
      for(int j = 2;j<block_size;j++){
        ArrayList<Integer> b = adjust0(ts_block,alpha,j);
        if((b.get(0) + b.get(1)) < (raw_bit_width_timestamp+raw_bit_width_value) ){
          raw_bit_width_timestamp = b.get(0);
          raw_bit_width_value = b.get(1);
          j_star_list.clear();
          j_star_list.add(j);
//          System.out.println("j_star_list adjust0");
        }
        else if ((b.get(0) + b.get(1)) == (raw_bit_width_timestamp+raw_bit_width_value)){
          j_star_list.add(j);
        }
      }
      ArrayList<Integer> b = adjust0n1(ts_block);
      if((b.get(0) + b.get(1)) < (raw_bit_width_timestamp+raw_bit_width_value) ){
        raw_bit_width_timestamp = b.get(0);
        raw_bit_width_value = b.get(1);
        j_star_list.clear();
        j_star_list.add(block_size);
//        System.out.println("j_star_list adjust0n1");
      }
      else if ((b.get(0) + b.get(1)) == (raw_bit_width_timestamp+raw_bit_width_value)){
        j_star_list.add(block_size);
      }

    } // alpha == n
    else if(alpha == block_size-1){
//      System.out.println("alpha == n");
      for(int j = 1;j<block_size-1;j++){
        ArrayList<Integer> b = adjustn(ts_block,alpha,j);
        if((b.get(0) + b.get(1)) < (raw_bit_width_timestamp+raw_bit_width_value) ){
          raw_bit_width_timestamp = b.get(0);
          raw_bit_width_value = b.get(1);
          j_star_list.clear();
          j_star_list.add(j);
//          System.out.println("j_star_list adjustn");
        }
        else if ((b.get(0) + b.get(1)) == (raw_bit_width_timestamp+raw_bit_width_value)){
          j_star_list.add(j);
        }
      }
      ArrayList<Integer> b = adjustn0(ts_block);
      if((b.get(0) + b.get(1)) < (raw_bit_width_timestamp+raw_bit_width_value)){
        raw_bit_width_timestamp = b.get(0);
        raw_bit_width_value = b.get(1);
        j_star_list.clear();
        j_star_list.add(0);
//        System.out.println("j_star_list adjustn0");
      }
      else if ((b.get(0) + b.get(1)) == (raw_bit_width_timestamp+raw_bit_width_value)){
//        System.out.println(raw_bit_width_timestamp);
//        System.out.println(b.get(0));
//        System.out.println(raw_bit_width_value);
//        System.out.println(b.get(1));
        System.out.println(alpha);

        j_star_list.add(0);
//        System.out.println("j_star_list adjustn0 ==");
      }
    } // alpha != 1 and alpha != n
    else {
//      System.out.println("alpha == else");
      for(int j = 1;j<block_size;j++){
        if(alpha != j && (alpha+1) !=j){
          ArrayList<Integer> b = adjustAlphaToJ(ts_block,alpha,j);
          if((b.get(0) + b.get(1)) < (raw_bit_width_timestamp+raw_bit_width_value) ){

            raw_bit_width_timestamp = b.get(0);
            raw_bit_width_value = b.get(1);
            j_star_list.clear();
            j_star_list.add(j);
//            System.out.println("j_star_list adjustAlphaToJ");
          }else if ((b.get(0) + b.get(1)) == (raw_bit_width_timestamp+raw_bit_width_value)){
//            ArrayList<Integer> test= new ArrayList<>();
//            getEncodeBitsDelta( ts_block,  block_size, test);
//            System.out.println(test);
            j_star_list.add(j);
//            System.out.println(j);
//            System.out.println("j_star_list adjustAlphaToJ ==");
//            System.out.println(b);
//            System.out.println(raw_bit_width_timestamp);
//            System.out.println(raw_bit_width_value);
          }
        }
      }
      ArrayList<Integer> b = adjustTo0(ts_block,alpha);
      if((b.get(0) + b.get(1)) < (raw_bit_width_timestamp+raw_bit_width_value) ){
        raw_bit_width_timestamp = b.get(0);
        raw_bit_width_value = b.get(1);
        j_star_list.clear();
        j_star_list.add(0);
//        System.out.println("j_star_list adjustTo0");
      }
      else if ((b.get(0) + b.get(1)) == (raw_bit_width_timestamp+raw_bit_width_value)){
//        System.out.println("j_star_list adjustTo0 ==");
        j_star_list.add(0);

      }
      b = adjustTon(ts_block,alpha);
      if((b.get(0) + b.get(1)) < (raw_bit_width_timestamp+raw_bit_width_value) ){
        raw_bit_width_timestamp = b.get(0);
        raw_bit_width_value = b.get(1);
        j_star_list.clear();
        j_star_list.add(block_size);
//        System.out.println("j_star_list adjustTon");
      }
      else if ((b.get(0) + b.get(1)) == (raw_bit_width_timestamp+raw_bit_width_value)){
//        System.out.println("j_star_list adjustTon ==");
        j_star_list.add(block_size);
      }
    }

    if(j_star_list.size() == 0){
    }else {
//      System.out.println("j_star_list.size() !=0");
//      System.out.println(j_star_list);
      j_star = getIstarClose(alpha,j_star_list);
    }
//    System.out.println(ts_block.get(81));
//    System.out.println(ts_block.get(82));
//    System.out.println(ts_block.get(83));
//    System.out.println(ts_block.get(84));
    return j_star;
  }

  private static ArrayList<Integer> adjustTo0(ArrayList<ArrayList<Integer>> ts_block, int alpha) {
    int block_size = ts_block.size();
    assert alpha != block_size-1;
    assert alpha != 0;
    ArrayList<Integer> b = new ArrayList<>();
    int timestamp_delta_min = Integer.MAX_VALUE;
    int value_delta_min = Integer.MAX_VALUE;
    int timestamp_delta_max = Integer.MIN_VALUE;
    int value_delta_max = Integer.MIN_VALUE;
    for(int i=1;i<block_size;i++){
      int timestamp_delta_i;
      int value_delta_i;
      if( i == (alpha+1)){
        timestamp_delta_i = ts_block.get(alpha+1).get(0) - ts_block.get(alpha-1).get(0);
        value_delta_i = ts_block.get(alpha+1).get(1) - ts_block.get(alpha-1).get(1);
      } else if (i == alpha){
        timestamp_delta_i = ts_block.get(0).get(0) - ts_block.get(alpha).get(0);
        value_delta_i = ts_block.get(0).get(1) - ts_block.get(alpha).get(1);
      }
      else{
        timestamp_delta_i = ts_block.get(i).get(0) - ts_block.get(i - 1).get(0);
        value_delta_i = ts_block.get(i).get(1) - ts_block.get(i - 1).get(1);
      }
      if(timestamp_delta_i>timestamp_delta_max){
        timestamp_delta_max = timestamp_delta_i;
      }
      if(timestamp_delta_i<timestamp_delta_min){
        timestamp_delta_min = timestamp_delta_i;
      }
      if(value_delta_i > value_delta_max){
        value_delta_max = value_delta_i;
      }
      if(value_delta_i <value_delta_min){
        value_delta_min = value_delta_i;
      }

    }
    b.add(getBitWith(timestamp_delta_max-timestamp_delta_min));
    b.add(getBitWith(value_delta_max-value_delta_min));
    return b;
  }
  private static ArrayList<Integer> adjustTon(ArrayList<ArrayList<Integer>> ts_block, int alpha) {
    int block_size = ts_block.size();
    assert alpha != block_size-1;
    assert alpha != 0;
    ArrayList<Integer> b = new ArrayList<>();
    int timestamp_delta_min = Integer.MAX_VALUE;
    int value_delta_min = Integer.MAX_VALUE;
    int timestamp_delta_max = Integer.MIN_VALUE;
    int value_delta_max = Integer.MIN_VALUE;
    for(int i=1;i<block_size;i++){
      int timestamp_delta_i;
      int value_delta_i;
      if( i == (alpha+1)){
        timestamp_delta_i = ts_block.get(alpha+1).get(0) - ts_block.get(alpha-1).get(0);
        value_delta_i = ts_block.get(alpha+1).get(1) - ts_block.get(alpha-1).get(1);
      } else if (i == alpha){
        timestamp_delta_i = ts_block.get(alpha).get(0) - ts_block.get(block_size-1).get(0);
        value_delta_i = ts_block.get(alpha).get(1) - ts_block.get(block_size-1).get(1);
      }
      else{
        timestamp_delta_i = ts_block.get(i).get(0) - ts_block.get(i - 1).get(0);
        value_delta_i = ts_block.get(i).get(1) - ts_block.get(i - 1).get(1);
      }
      if(timestamp_delta_i>timestamp_delta_max){
        timestamp_delta_max = timestamp_delta_i;
      }
      if(timestamp_delta_i<timestamp_delta_min){
        timestamp_delta_min = timestamp_delta_i;
      }
      if(value_delta_i > value_delta_max){
        value_delta_max = value_delta_i;
      }
      if(value_delta_i <value_delta_min){
        value_delta_min = value_delta_i;
      }

    }
    b.add(getBitWith(timestamp_delta_max-timestamp_delta_min));
    b.add(getBitWith(value_delta_max-value_delta_min));
    return b;
  }

  private static ArrayList<Integer> adjustAlphaToJ(ArrayList<ArrayList<Integer>> ts_block, int alpha, int j) {

    int block_size = ts_block.size();
    assert alpha != block_size-1;
    assert alpha != 0;
    assert j != 0;
    assert j != block_size;
    ArrayList<Integer> b = new ArrayList<>();
    int timestamp_delta_min = Integer.MAX_VALUE;
    int value_delta_min = Integer.MAX_VALUE;
    int timestamp_delta_max = Integer.MIN_VALUE;
    int value_delta_max = Integer.MIN_VALUE;
    for(int i=1;i<block_size;i++){
      int timestamp_delta_i;
      int value_delta_i;
      if(i==j){
        timestamp_delta_i = ts_block.get(j).get(0) - ts_block.get(alpha).get(0);
        value_delta_i = ts_block.get(j).get(1) - ts_block.get(alpha).get(1);
      } else if (i == alpha){
        timestamp_delta_i = ts_block.get(alpha).get(0) - ts_block.get(j-1).get(0);
        value_delta_i = ts_block.get(alpha).get(1) - ts_block.get(j-1).get(1);
      } else if (i == alpha+1) {
        timestamp_delta_i = ts_block.get(alpha+1).get(0) - ts_block.get(alpha-1).get(0);
        value_delta_i = ts_block.get(alpha+1).get(1) - ts_block.get(alpha-1).get(1);
      } else {
        timestamp_delta_i = ts_block.get(i).get(0) - ts_block.get(i-1).get(0);
        value_delta_i = ts_block.get(i).get(1) - ts_block.get(i-1).get(1);
      }
      if(timestamp_delta_i>timestamp_delta_max){
        timestamp_delta_max = timestamp_delta_i;
      }
      if(timestamp_delta_i<timestamp_delta_min){
        timestamp_delta_min = timestamp_delta_i;
      }
      if(value_delta_i > value_delta_max){
        value_delta_max = value_delta_i;
      }
      if(value_delta_i <value_delta_min){
        value_delta_min = value_delta_i;
      }
    }
    b.add(getBitWith(timestamp_delta_max-timestamp_delta_min));
    b.add(getBitWith(value_delta_max-value_delta_min));
    return b;
  }

  // adjust n to 0
  private static ArrayList<Integer> adjustn0(ArrayList<ArrayList<Integer>> ts_block) {
    int block_size = ts_block.size();
    ArrayList<Integer> b = new ArrayList<>();
    int timestamp_delta_min = Integer.MAX_VALUE;
    int value_delta_min = Integer.MAX_VALUE;
    int timestamp_delta_max = Integer.MIN_VALUE;
    int value_delta_max = Integer.MIN_VALUE;

    for(int i=1;i<block_size-1;i++){
      int timestamp_delta_i;
      int value_delta_i;
      timestamp_delta_i = ts_block.get(i).get(0) - ts_block.get(i - 1).get(0);
      value_delta_i = ts_block.get(i).get(1) - ts_block.get(i - 1).get(1);
      if(timestamp_delta_i>timestamp_delta_max){
        timestamp_delta_max = timestamp_delta_i;
      }
      if(timestamp_delta_i<timestamp_delta_min){
        timestamp_delta_min = timestamp_delta_i;
      }
      if(value_delta_i > value_delta_max){
        value_delta_max = value_delta_i;
      }
      if(value_delta_i <value_delta_min){
        value_delta_min = value_delta_i;
      }
    }
    int timestamp_delta_i;
    int value_delta_i;
    timestamp_delta_i = ts_block.get(0).get(0) - ts_block.get(block_size - 1).get(0);
    value_delta_i = ts_block.get(0).get(1) - ts_block.get(block_size - 1).get(1);
    if(timestamp_delta_i>timestamp_delta_max){
      timestamp_delta_max = timestamp_delta_i;
    }
    if(timestamp_delta_i<timestamp_delta_min){
      timestamp_delta_min = timestamp_delta_i;
    }
    if(value_delta_i > value_delta_max){
      value_delta_max = value_delta_i;
    }
    if(value_delta_i <value_delta_min){
      value_delta_min = value_delta_i;
    }
//    System.out.println(timestamp_delta_max);
//    System.out.println(timestamp_delta_min);
//    System.out.println(value_delta_max);
//    System.out.println(value_delta_min);
    b.add(getBitWith(timestamp_delta_max-timestamp_delta_min));
    b.add(getBitWith(value_delta_max-value_delta_min));
    return b;
  }

  // adjust n to no 0
  private static ArrayList<Integer> adjustn(ArrayList<ArrayList<Integer>> ts_block, int alpha, int j) {
    int block_size = ts_block.size();
    assert alpha == block_size-1;
    assert j != 0;
    ArrayList<Integer> b = new ArrayList<>();
    int timestamp_delta_min = Integer.MAX_VALUE;
    int value_delta_min = Integer.MAX_VALUE;
    int timestamp_delta_max = Integer.MIN_VALUE;
    int value_delta_max = Integer.MIN_VALUE;
    for(int i=1;i<block_size-1;i++){
      int timestamp_delta_i;
      int value_delta_i;
      if(i!=j){
        timestamp_delta_i = ts_block.get(i).get(0) - ts_block.get(i - 1).get(0);
        value_delta_i = ts_block.get(i).get(1) - ts_block.get(i - 1).get(1);
      } else {
        timestamp_delta_i = ts_block.get(j).get(0) - ts_block.get(alpha).get(0);
        value_delta_i = ts_block.get(j).get(1) - ts_block.get(alpha).get(1);
        if(timestamp_delta_i>timestamp_delta_max){
          timestamp_delta_max = timestamp_delta_i;
        }
        if(timestamp_delta_i<timestamp_delta_min){
          timestamp_delta_min = timestamp_delta_i;
        }
        if(value_delta_i > value_delta_max){
          value_delta_max = value_delta_i;
        }
        if(value_delta_i <value_delta_min){
          value_delta_min = value_delta_i;
        }
        timestamp_delta_i = ts_block.get(alpha).get(0) - ts_block.get(j-1).get(0);
        value_delta_i = ts_block.get(alpha).get(1) - ts_block.get(j-1).get(1);
      }
      if(timestamp_delta_i>timestamp_delta_max){
        timestamp_delta_max = timestamp_delta_i;
      }
      if(timestamp_delta_i<timestamp_delta_min){
        timestamp_delta_min = timestamp_delta_i;
      }
      if(value_delta_i > value_delta_max){
        value_delta_max = value_delta_i;
      }
      if(value_delta_i <value_delta_min){
        value_delta_min = value_delta_i;
      }
    }
    b.add(getBitWith(timestamp_delta_max-timestamp_delta_min));
    b.add(getBitWith(value_delta_max-value_delta_min));
    return b;
  }

  private static int getIstarClose(int alpha, ArrayList<Integer> j_star_list) {
    int min_i = 0;
    int min_dis = Integer.MAX_VALUE;
    for (int i:j_star_list) {
      if(abs(alpha-i)<min_dis){
        min_i = i;
        min_dis = abs(alpha - i);
      }
    }
    if(min_dis==0){
      System.out.println("get IstarClose error");
      return 0;
    }
    return min_i;
  }

  // adjust 0 to n
  private static ArrayList<Integer> adjust0n1(ArrayList<ArrayList<Integer>> ts_block) {
    int block_size = ts_block.size();
    ArrayList<Integer> b = new ArrayList<>();
    int timestamp_delta_min = Integer.MAX_VALUE;
    int value_delta_min = Integer.MAX_VALUE;
    int timestamp_delta_max = Integer.MIN_VALUE;
    int value_delta_max = Integer.MIN_VALUE;
    for(int i=2;i<block_size;i++){
      int timestamp_delta_i;
      int value_delta_i;
      timestamp_delta_i = ts_block.get(i).get(0) - ts_block.get(i - 1).get(0);
      value_delta_i = ts_block.get(i).get(1) - ts_block.get(i - 1).get(1);
      if(timestamp_delta_i>timestamp_delta_max){
        timestamp_delta_max = timestamp_delta_i;
      }
      if(timestamp_delta_i<timestamp_delta_min){
        timestamp_delta_min = timestamp_delta_i;
      }
      if(value_delta_i > value_delta_max){
        value_delta_max = value_delta_i;
      }
      if(value_delta_i <value_delta_min){
        value_delta_min = value_delta_i;
      }
    }
    int timestamp_delta_i;
    int value_delta_i;
    timestamp_delta_i = ts_block.get(0).get(0) - ts_block.get(block_size - 1).get(0);
    value_delta_i = ts_block.get(0).get(1) - ts_block.get(block_size - 1).get(1);
    if(timestamp_delta_i>timestamp_delta_max){
      timestamp_delta_max = timestamp_delta_i;
    }
    if(timestamp_delta_i<timestamp_delta_min){
      timestamp_delta_min = timestamp_delta_i;
    }
    if(value_delta_i > value_delta_max){
      value_delta_max = value_delta_i;
    }
    if(value_delta_i <value_delta_min){
      value_delta_min = value_delta_i;
    }
    b.add(getBitWith(timestamp_delta_max-timestamp_delta_min));
    b.add(getBitWith(value_delta_max-value_delta_min));
    return b;
  }

  // adjust 0 to no n
  private static ArrayList<Integer> adjust0(ArrayList<ArrayList<Integer>> ts_block, int alpha, int j) {
    int block_size = ts_block.size();
    assert alpha == 0;
    assert j != block_size;

    ArrayList<Integer> b = new ArrayList<>();
    int timestamp_delta_min = Integer.MAX_VALUE;
    int value_delta_min = Integer.MAX_VALUE;
    int timestamp_delta_max = Integer.MIN_VALUE;
    int value_delta_max = Integer.MIN_VALUE;
    for(int i=2;i<block_size;i++){
      int timestamp_delta_i;
      int value_delta_i;
      if(i!=j){
        timestamp_delta_i = ts_block.get(i).get(0) - ts_block.get(i - 1).get(0);
        value_delta_i = ts_block.get(i).get(1) - ts_block.get(i - 1).get(1);
      } else {
        timestamp_delta_i = ts_block.get(j).get(0) - ts_block.get(alpha).get(0);
        value_delta_i = ts_block.get(j).get(1) - ts_block.get(alpha).get(1);
        if(timestamp_delta_i>timestamp_delta_max){
          timestamp_delta_max = timestamp_delta_i;
        }
        if(timestamp_delta_i<timestamp_delta_min){
          timestamp_delta_min = timestamp_delta_i;
        }
        if(value_delta_i > value_delta_max){
          value_delta_max = value_delta_i;
        }
        if(value_delta_i <value_delta_min){
          value_delta_min = value_delta_i;
        }
        timestamp_delta_i = ts_block.get(alpha).get(0) - ts_block.get(j-1).get(0);
        value_delta_i = ts_block.get(alpha).get(1) - ts_block.get(j-1).get(1);
      }
      if(timestamp_delta_i>timestamp_delta_max){
        timestamp_delta_max = timestamp_delta_i;
      }
      if(timestamp_delta_i<timestamp_delta_min){
        timestamp_delta_min = timestamp_delta_i;
      }
      if(value_delta_i > value_delta_max){
        value_delta_max = value_delta_i;
      }
      if(value_delta_i <value_delta_min){
        value_delta_min = value_delta_i;
      }
    }
    b.add(getBitWith(timestamp_delta_max-timestamp_delta_min));
    b.add(getBitWith(value_delta_max-value_delta_min));
    return b;
  }

  public static int getIStar(ArrayList<ArrayList<Integer>> ts_block, int block_size,
                             int index){
    int timestamp_delta_min = Integer.MAX_VALUE;
    int value_delta_min = Integer.MAX_VALUE;
    int timestamp_delta_max = Integer.MIN_VALUE;
    int value_delta_max = Integer.MIN_VALUE;
    int timestamp_delta_max_index = -1;
    int value_delta_max_index = -1;

    int i_star = 0;

    if(index==0){
      for(int j = 1;j<block_size;j++){
        int epsilon_v_j = ts_block.get(j).get(1) - ts_block.get(j-1).get(1);
        if(epsilon_v_j < value_delta_min){
          value_delta_min = epsilon_v_j;
        }
        if(epsilon_v_j > value_delta_max){
          value_delta_max = epsilon_v_j;
          value_delta_max_index =j;
        }
      }
      i_star = value_delta_max_index;
    } else if (index==1) {
      for(int j = 1;j<block_size;j++){
        int epsilon_r_j = ts_block.get(j).get(0) - ts_block.get(j-1).get(0);
        if(epsilon_r_j < timestamp_delta_min){
          timestamp_delta_min = epsilon_r_j;
        }
        if(epsilon_r_j > timestamp_delta_max){
          timestamp_delta_max = epsilon_r_j;
          timestamp_delta_max_index = j;
        }
      }
      i_star = timestamp_delta_max_index;
    }

    return i_star;
  }
  public static int getIStar(ArrayList<ArrayList<Integer>> ts_block, int block_size,
                             ArrayList<Integer> raw_length){
    int timestamp_delta_min = Integer.MAX_VALUE;
    int value_delta_min = Integer.MAX_VALUE;
    int timestamp_delta_max = Integer.MIN_VALUE;
    int value_delta_max = Integer.MIN_VALUE;
    int timestamp_delta_max_index = -1;
    int value_delta_max_index = -1;

    int i_star_bit_width = 33;
    int i_star = 0;

    for(int j = 1;j<block_size;j++){
      int epsilon_r_j = ts_block.get(j).get(0) - ts_block.get(j-1).get(0);
      int epsilon_v_j = ts_block.get(j).get(1) - ts_block.get(j-1).get(1);
      if(epsilon_r_j < timestamp_delta_min){
        timestamp_delta_min = epsilon_r_j;
      }
      if(epsilon_v_j < value_delta_min){
        value_delta_min = epsilon_v_j;
      }
      if(epsilon_r_j > timestamp_delta_max){
        timestamp_delta_max = epsilon_r_j;
        timestamp_delta_max_index = j;
      }
      if(epsilon_v_j > value_delta_max){
        value_delta_max = epsilon_v_j;
        value_delta_max_index =j;
      }
    }
    int timestamp_delta_max_value = ts_block.get(timestamp_delta_max_index).get(0) - ts_block.get(timestamp_delta_max_index-1).get(0)
            -  timestamp_delta_min;
    int value_delta_max_value = ts_block.get(value_delta_max_index).get(0) - ts_block.get(value_delta_max_index-1).get(0)
            -  value_delta_min;
    if(timestamp_delta_max_value<=value_delta_max_value)
      i_star = timestamp_delta_max_index;
    else
      i_star = value_delta_max_index;
    return i_star;
  }
  public static ArrayList<Byte> encode2Bytes(ArrayList<ArrayList<Integer>> ts_block,ArrayList<Integer> raw_length,
                                            ArrayList<Integer> result2){
    ArrayList<Byte> encoded_result = new ArrayList<>();
//    // encode block size (Integer)
//    byte[] block_size_byte = int2Bytes(ts_block.size());
//    for (byte b : block_size_byte) encoded_result.add(b);

//    // encode r0 and d0 of a block (Integer)
//    byte[] r0_byte = int2Bytes(raw_length.get(6));
//    for (byte b : r0_byte) encoded_result.add(b);
//    byte[] d0_byte = int2Bytes(raw_length.get(7));
//    for (byte b : d0_byte) encoded_result.add(b);

    // encode min_delta_interval and min_delta_value
    byte[] min_delta_interval_byte = int2Bytes(raw_length.get(3));
    for (byte b : min_delta_interval_byte) encoded_result.add(b);
    byte[] min_delta_value_byte = int2Bytes(raw_length.get(4));
    for (byte b : min_delta_value_byte) encoded_result.add(b);


    // encode timestamp0 and value0
    byte[] interval0_byte = int2Bytes(ts_block.get(0).get(0));
    for (byte b : interval0_byte) encoded_result.add(b);
    byte[] value0_byte = int2Bytes(ts_block.get(0).get(1));
    for (byte b : value0_byte) encoded_result.add(b);

    // encode timestamp
    byte[] max_bit_width_interval_byte = int2Bytes(raw_length.get(1));
//    System.out.println(raw_length.get(1));
    for (byte b : max_bit_width_interval_byte) encoded_result.add(b);
    byte[] timestamp_bytes = bitPacking(ts_block,0,raw_length.get(1));
    for (byte b : timestamp_bytes) encoded_result.add(b);

    // encode value
    byte[] max_bit_width_value_byte = int2Bytes(raw_length.get(2));
//    System.out.println(raw_length.get(2));
    for (byte b : max_bit_width_value_byte) encoded_result.add(b);
    byte[] value_bytes = bitPacking(ts_block,1,raw_length.get(2));
    for (byte b : value_bytes) encoded_result.add(b);
//    System.out.println(raw_length.get(1)+raw_length.get(2));


    byte[] td_common_byte = int2Bytes(result2.get(0));
    for (byte b: td_common_byte) encoded_result.add(b);

    return encoded_result;
  }
  //public static ArrayList<Byte> ReorderingDeltaEncoder(ArrayList<ArrayList<Integer>> data,int block_size,int td, ArrayList<Integer> flag){
  public static ArrayList<Byte> ReorderingDeltaEncoder(ArrayList<ArrayList<Integer>> data,int block_size,int td){
    block_size ++;
    int length_all = data.size();
    int block_num = length_all/block_size;
    ArrayList<Byte> encoded_result=new ArrayList<Byte>();
    byte[] block_size_byte = int2Bytes(block_size);
    for (byte b : block_size_byte) encoded_result.add(b);

    int count_raw = 0;
    int count_reorder = 0;
//    System.out.println(block_num);
//    for(int i=2;i<3;i++){
    for(int i=0;i<block_num;i++){
      ArrayList<ArrayList<Integer>> ts_block = new ArrayList<>();
      ArrayList<ArrayList<Integer>> ts_block_reorder = new ArrayList<>();
      for(int j=0;j<block_size;j++){
        ts_block.add(data.get(j+i*block_size));
        ts_block_reorder.add(data.get(j+i*block_size));
      }

      //ArrayList<Integer> deviation_list = new ArrayList<>();
      ArrayList<Integer> result2 = new ArrayList<>();
      splitTimeStamp3(ts_block,td,result2);

//      ArrayList<Integer> deviation_list = new ArrayList<>();
      ArrayList<Integer> result = new ArrayList<>();
//      splitTimeStamp(ts_block,block_size,td,deviation_list,result);
      quickSort(ts_block,0,0,block_size-1);

      //ts_block order by interval

      // time-order
      ArrayList<Integer> raw_length = new ArrayList<>(); // length,max_bit_width_interval,max_bit_width_value,max_bit_width_deviation
      ArrayList<Integer> i_star_ready = new ArrayList<>();
      ArrayList<ArrayList<Integer>> ts_block_delta = getEncodeBitsDelta( ts_block,  block_size, raw_length);


      // value-order
      quickSort(ts_block,1,0,block_size-1);
      ArrayList<Integer> reorder_length = new ArrayList<>();
      ArrayList<Integer> i_star_ready_reorder = new ArrayList<>();
      ArrayList<ArrayList<Integer>> ts_block_delta_reorder = getEncodeBitsDelta( ts_block,  block_size, reorder_length);
      int i_star;
      int j_star;

//      System.out.println(raw_length);
//      System.out.println(reorder_length);
      if(raw_length.get(0)<=reorder_length.get(0)){
        quickSort(ts_block,0,0,block_size-1);
        count_raw ++;
        i_star =getIStar(ts_block,block_size,0);

//        System.out.println("count_raw");
      }
      else{
        raw_length = reorder_length;
        quickSort(ts_block,1,0,block_size-1);
        count_reorder ++;
        i_star =getIStar(ts_block,block_size,1);
//        System.out.println("count_reorder");
      }


//      System.out.println(raw_length.get(0));
//      System.out.println(raw_length.get(1));
      j_star =getJStar(ts_block,i_star,block_size,raw_length,0);
//      System.out.println(raw_length);

//      System.out.println(i_star);
//      System.out.println(j_star);
      int adjust_count = 0;
      while(j_star!=-1){
//        ArrayList<Integer> test= new ArrayList<>();
//        getEncodeBitsDelta( ts_block,  block_size, test,i_star_ready_reorder);
//        System.out.println(test);
        if(adjust_count < block_size/2){
          adjust_count ++;
        }else {
          break;
        }
        ArrayList<Integer> tmp_tv = ts_block.get(i_star);
        if(j_star<i_star){
          for(int u=i_star-1;u>=j_star;u--){
            ArrayList<Integer> tmp_tv_cur = new ArrayList<>();
            tmp_tv_cur.add(ts_block.get(u).get(0));
            tmp_tv_cur.add(ts_block.get(u).get(1));
            ts_block.set(u+1,tmp_tv_cur);
          }
        }else{
          for(int u=i_star+1;u<j_star;u++){
            ArrayList<Integer> tmp_tv_cur = new ArrayList<>();
            tmp_tv_cur.add(ts_block.get(u).get(0));
            tmp_tv_cur.add(ts_block.get(u).get(1));
            ts_block.set(u-1,tmp_tv_cur);
          }
          j_star --;
        }

        ts_block.set(j_star,tmp_tv);
        i_star =getIStar(ts_block,block_size,raw_length);
        if(i_star == j_star) break;
        j_star =getJStar(ts_block,i_star,block_size,raw_length,0);
//        System.out.println(i_star);
//        System.out.println(j_star);
      }
      ts_block_delta = getEncodeBitsDelta( ts_block,  block_size, raw_length);
//      System.out.println(ts_block);
//      System.out.println(raw_length.get(1));
//      System.out.println(raw_length.get(2));
      ArrayList<Byte> cur_encoded_result = encode2Bytes(ts_block_delta,raw_length,result2);
      encoded_result.addAll(cur_encoded_result);

    }
    return encoded_result;
  }

  public static int bytes2Integer(ArrayList<Byte> encoded, int start, int num) {
    int value = 0;
    if(num > 4){
      System.out.println("bytes2Integer error");
      return 0;
    }
    for (int i = start; i < start + num; i++) {
      value <<= 8;
      int b = encoded.get(i) & 0xFF;
      value |= b;
    }
    return value;
  }

  public static int reverseZigzag(int num) {
    int value;
    if(num%2==0){
      value = num / 2;
    }
    else{
      value = -(num + 1) / 2;
    }
    return value;
  }

  public static ArrayList<ArrayList<Integer>> ReorderingDeltaDecoder(ArrayList<Byte> encoded,int td){
    ArrayList<ArrayList<Integer>> data = new ArrayList<>();
    int decode_pos = 0;
    int block_size = bytes2Integer(encoded, decode_pos, 4);
    decode_pos += 4;

    while(decode_pos < encoded.size()) {
      ArrayList<Integer> time_list = new ArrayList<>();
      ArrayList<Integer> value_list = new ArrayList<>();
      //ArrayList<Integer> deviation_list = new ArrayList<>();

      ArrayList<ArrayList<Integer>> ts_block = new ArrayList<>();

      int min_delta_interval = bytes2Integer(encoded, decode_pos, 4);
      decode_pos += 4;
      int min_delta_value = bytes2Integer(encoded, decode_pos, 4);
      decode_pos += 4;

      int time0 = bytes2Integer(encoded, decode_pos, 4);
      decode_pos += 4;
      int value0 = bytes2Integer(encoded, decode_pos, 4);
      decode_pos += 4;

      int max_bit_width_time = bytes2Integer(encoded, decode_pos, 4);
      decode_pos += 4;
      time_list = decodebitPacking(encoded,decode_pos,max_bit_width_time,min_delta_interval,block_size);
      decode_pos += max_bit_width_time * (block_size - 1) / 8;

      int max_bit_width_value = bytes2Integer(encoded, decode_pos, 4);
      decode_pos += 4;
      value_list = decodebitPacking(encoded,decode_pos,max_bit_width_value,min_delta_value,block_size);
      decode_pos += max_bit_width_value * (block_size - 1) / 8;

      //int max_bit_width_deviation = bytes2Integer(encoded, decode_pos, 4);
      //decode_pos += 4;
      //deviation_list = decodebitPacking(encoded,decode_pos,max_bit_width_deviation,0,block_size);
      //decode_pos += max_bit_width_deviation * (block_size - 1) / 8;

      int td_common = bytes2Integer(encoded, decode_pos, 4);
      decode_pos += 4;

//      for (int i = 0; i < block_size-1; i++) {
//        ArrayList<Integer> ts_block_tmp = new ArrayList<>();
//        ts_block_tmp.add(interval_list.get(i));
//        ts_block_tmp.add(value_list.get(i));
//        ts_block.add(ts_block_tmp);
//      }

//      ArrayList<Integer> tmp_data = new ArrayList<>();
//      int timestamp = r0 * td + d0;
//      tmp_data.add(timestamp);
//      tmp_data.add(value0);
//      data.add(tmp_data);

      int ti_pre = time0;
      int vi_pre = value0;
      for (int i = 0; i < block_size-1; i++) {
        int ri = ti_pre + time_list.get(i);
        time_list.set(i,ri);
        ti_pre = ri;

        int vi = vi_pre + value_list.get(i);
        value_list.set(i,vi);
        vi_pre = vi;

//        ArrayList<Integer> ts_block_tmp = new ArrayList<>();
//        ts_block_tmp.add(time_list.get(i));
//        ts_block_tmp.add(value_list.get(i));
//        ts_block.add(ts_block_tmp);
      }

      ArrayList<Integer> ts_block_tmp0 = new ArrayList<>();
      ts_block_tmp0.add(time0);
      ts_block_tmp0.add(value0);
      ts_block.add(ts_block_tmp0);
      for (int i=0;i<block_size-1;i++){
        //int ti = (time_list.get(i) - time0) * td_common  + time0 + reverseZigzag(deviation_list.get(i));
        int ti = (time_list.get(i) - time0) * td_common  + time0;
        ArrayList<Integer> ts_block_tmp = new ArrayList<>();
        ts_block_tmp.add(ti);
        ts_block_tmp.add(value_list.get(i));
        ts_block.add(ts_block_tmp);
      }

      quickSort(ts_block, 0, 0, block_size-1);
      data.addAll(ts_block);

//      for(int i=0;i<block_size-1;i++){
//        for(int j=0;j<block_size-1 -i -1;j++){
//          if(interval_list.get(j)>interval_list.get(j+1)){
//            int tmp_1 = interval_list.get(j);
//            interval_list.set(j,interval_list.get(j+1));
//            interval_list.set(j,tmp_1);
//            int tmp_2 = value_list.get(j);
//            value_list.set(j,value_list.get(j+1));
//            value_list.set(j,tmp_2);
//          }
//        }
//      }

      //quickSort(ts_block, 0, 0, block_size-1);
      //quickSort22(ts_block, 0, block_size-1);

//      for (int i = 0; i < block_size; i++) {
//        ArrayList<Integer> tmp_datai = new ArrayList<>();
//        tmp_datai.add(ts_block.get(i).get(0));
//        tmp_datai.add(ts_block.get(i).get(1));
//        ts_block.set(i,tmp_datai);
//      }

//      ArrayList<Integer> tmp_data0 = new ArrayList<>();
//      tmp_data0.add(ts_block.get(0).get(0) * td + d0 + r0 * td);
//      tmp_data0.add(ts_block.get(0).get(1));
//      data.add(tmp_data0);
//
//      for (int i = 1; i < block_size; i++) {
//        ArrayList<Integer> tmp_datai = new ArrayList<>();
//        tmp_datai.add(ts_block.get(i).get(0) * td + deviation_list.get(i-1) + r0 * td);
//        tmp_datai.add(ts_block.get(i).get(1));
//        data.add(tmp_datai);
//      }

//      for (int i = 0; i < block_size-1; i++) {
//        ArrayList<Integer> tmp_datai = new ArrayList<>();
//        tmp_datai.add(interval_list.get(i) * td + deviation_list.get(i) + r0 * td + d0);
//        tmp_datai.add(value_list.get(i));
//        data.add(tmp_datai);
//      }

//      for (int i = 0; i < block_size-1; i++) {
//        //int vi = vi_pre + value_list.get(i);
//        int vi = vi_pre + ts_block.get(i).get(1);
//        vi_pre = vi;
//
//        int ri = r0 * td + ts_block.get(i).get(0) * td;
//
//        int dev; //zigzag
//        if (deviation_list.get(block_size-1 - i - 1) % 2 == 0) {
//          dev = deviation_list.get(block_size-1 - i - 1) / 2;
//        } else {
//          dev = -(deviation_list.get(block_size-1 - i - 1) + 1) / 2;
//        }
//        int di = di_pre + dev;
//        di_pre = di;
//
//        int timestampi = ri + (di + d0);
//
//        ArrayList<Integer> tmp_datai = new ArrayList<>();
//        tmp_datai.add(timestampi);
//        tmp_datai.add(vi);
//        data.add(tmp_datai);
//      }
    }
    return data;
  }

  public static ArrayList<Integer> decodebitPacking(ArrayList<Byte> encoded,int decode_pos,int bit_width,int min_delta,int block_size){
    ArrayList<Integer> result_list = new ArrayList<>();
    for (int i = 0; i < (block_size-1) / 8; i++) { //bitpacking  纵向8个，bit width是多少列
      int[] val8 = new int[8];
      for (int j = 0; j < 8; j++) {
        val8[j] = 0;
      }
      for (int j = 0; j < bit_width; j++) {
        byte tmp_byte = encoded.get(decode_pos + bit_width - 1 - j);
        byte[] bit8 = new byte[8];
        for (int k = 0; k <8 ; k++) {
          bit8[k] = (byte) (tmp_byte & 1);
          tmp_byte = (byte) (tmp_byte >> 1);
        }
        for (int k = 0; k < 8; k++) {
          val8[k] = val8[k] * 2 + bit8[k];
        }
      }
      for (int j = 0; j < 8; j++) {
        result_list.add(val8[j] + min_delta);
      }
      decode_pos += bit_width;
    }
    return result_list;
  }

  public static void main(@org.jetbrains.annotations.NotNull String[] args) throws IOException {
    ArrayList<String> input_path_list = new ArrayList<>();
    ArrayList<String> output_path_list = new ArrayList<>();
    ArrayList<Integer> dataset_map_td = new ArrayList<>();

//    input_path_list.add("C:\\Users\\xiaoj\\Documents\\GitHub\\encoding-reorder\\reorder\\iotdb_test\\Metro-Traffic");
//    output_path_list.add("C:\\Users\\xiaoj\\Documents\\GitHub\\encoding-reorder\\reorder\\result_evaluation" +
//            "\\compression_ratio\\rd_ratio\\Metro-Traffic_ratio.csv");
//    dataset_map_td.add(3600);
//    input_path_list.add("C:\\Users\\xiaoj\\Documents\\GitHub\\encoding-reorder\\reorder\\iotdb_test\\Nifty-Stocks");
//    output_path_list.add("C:\\Users\\xiaoj\\Documents\\GitHub\\encoding-reorder\\reorder\\result_evaluation" +
//            "\\compression_ratio\\rd_ratio\\Nifty-Stocks_ratio.csv");
//    dataset_map_td.add(86400);
//    input_path_list.add("C:\\Users\\xiaoj\\Documents\\GitHub\\encoding-reorder\\reorder\\iotdb_test\\USGS-Earthquakes");
//    output_path_list.add("C:\\Users\\xiaoj\\Documents\\GitHub\\encoding-reorder\\reorder\\result_evaluation" +
//            "\\compression_ratio\\rd_ratio\\USGS-Earthquakes_ratio.csv");
//    dataset_map_td.add(50);
//    input_path_list.add("C:\\Users\\xiaoj\\Documents\\GitHub\\encoding-reorder\\reorder\\iotdb_test\\Cyber-Vehicle");
//    output_path_list.add("C:\\Users\\xiaoj\\Documents\\GitHub\\encoding-reorder\\reorder\\result_evaluation" +
//            "\\compression_ratio\\rd_ratio\\Cyber-Vehicle_ratio.csv");
//    dataset_map_td.add(10);
//    input_path_list.add( "C:\\Users\\xiaoj\\Documents\\GitHub\\encoding-reorder\\reorder\\iotdb_test\\TH-Climate");
//    output_path_list.add("C:\\Users\\xiaoj\\Documents\\GitHub\\encoding-reorder\\reorder\\result_evaluation" +
//            "\\compression_ratio\\rd_ratio\\TH-Climate_ratio.csv");
//    dataset_map_td.add(4);
//    input_path_list.add("C:\\Users\\xiaoj\\Documents\\GitHub\\encoding-reorder\\reorder\\iotdb_test\\TY-Transport");
//    output_path_list.add("C:\\Users\\xiaoj\\Documents\\GitHub\\encoding-reorder\\reorder\\result_evaluation" +
//            "\\compression_ratio\\rd_ratio\\TY-Transport_ratio.csv");
//    dataset_map_td.add(6);
//    input_path_list.add( "C:\\Users\\xiaoj\\Documents\\GitHub\\encoding-reorder\\reorder\\iotdb_test\\TY-Fuel");
//    output_path_list.add("C:\\Users\\xiaoj\\Documents\\GitHub\\encoding-reorder\\reorder\\result_evaluation" +
//            "\\compression_ratio\\rd_ratio\\TY-Fuel_ratio.csv");
//    dataset_map_td.add(60);
//    input_path_list.add( "C:\\Users\\xiaoj\\Documents\\GitHub\\encoding-reorder\\reorder\\iotdb_test\\GW-Magnetic");
//    output_path_list.add("C:\\Users\\xiaoj\\Documents\\GitHub\\encoding-reorder\\reorder\\result_evaluation" +
//            "\\compression_ratio\\rd_ratio\\GW-Magnetic_ratio.csv");
//    dataset_map_td.add(100);

<<<<<<< HEAD
    for(int file_i=0;file_i<input_path_list.size();file_i++){
//    for(int file_i=0;file_i<1;file_i++){
=======
    input_path_list.add("E:\\thu\\Lab\\Group\\31编码论文\\encoding-reorder\\reorder\\iotdb_test\\Metro-Traffic");
    output_path_list.add("E:\\thu\\Lab\\Group\\31编码论文\\encoding-reorder\\reorder\\result_evaluation" +
            "\\compression_ratio\\rd_ratio\\Metro-Traffic_ratio.csv");
    dataset_map_td.add(3600);
    input_path_list.add("E:\\thu\\Lab\\Group\\31编码论文\\encoding-reorder\\reorder\\iotdb_test\\Nifty-Stocks");
    output_path_list.add("E:\\thu\\Lab\\Group\\31编码论文\\encoding-reorder\\reorder\\result_evaluation" +
            "\\compression_ratio\\rd_ratio\\Nifty-Stocks_ratio.csv");
    dataset_map_td.add(86400);
    input_path_list.add("E:\\thu\\Lab\\Group\\31编码论文\\encoding-reorder\\reorder\\iotdb_test\\USGS-Earthquakes");
    output_path_list.add("E:\\thu\\Lab\\Group\\31编码论文\\encoding-reorder\\reorder\\result_evaluation" +
            "\\compression_ratio\\rd_ratio\\USGS-Earthquakes_ratio.csv");
    dataset_map_td.add(50);
    input_path_list.add("E:\\thu\\Lab\\Group\\31编码论文\\encoding-reorder\\reorder\\iotdb_test\\Cyber-Vehicle");
    output_path_list.add("E:\\thu\\Lab\\Group\\31编码论文\\encoding-reorder\\reorder\\result_evaluation" +
            "\\compression_ratio\\rd_ratio\\Cyber-Vehicle_ratio.csv");
    dataset_map_td.add(10);
    input_path_list.add( "E:\\thu\\Lab\\Group\\31编码论文\\encoding-reorder\\reorder\\iotdb_test\\TH-Climate");
    output_path_list.add("E:\\thu\\Lab\\Group\\31编码论文\\encoding-reorder\\reorder\\result_evaluation" +
            "\\compression_ratio\\rd_ratio\\TH-Climate_ratio.csv");
    dataset_map_td.add(3);
    input_path_list.add("E:\\thu\\Lab\\Group\\31编码论文\\encoding-reorder\\reorder\\iotdb_test\\TY-Transport");
    output_path_list.add("E:\\thu\\Lab\\Group\\31编码论文\\encoding-reorder\\reorder\\result_evaluation" +
            "\\compression_ratio\\rd_ratio\\TY-Transport_ratio.csv");
    dataset_map_td.add(5);
    input_path_list.add( "E:\\thu\\Lab\\Group\\31编码论文\\encoding-reorder\\reorder\\iotdb_test\\TY-Fuel");
    output_path_list.add("E:\\thu\\Lab\\Group\\31编码论文\\encoding-reorder\\reorder\\result_evaluation" +
            "\\compression_ratio\\rd_ratio\\TY-Fuel_ratio.csv");
    dataset_map_td.add(60);
    input_path_list.add( "E:\\thu\\Lab\\Group\\31编码论文\\encoding-reorder\\reorder\\iotdb_test\\GW-Magnetic");
    output_path_list.add("E:\\thu\\Lab\\Group\\31编码论文\\encoding-reorder\\reorder\\result_evaluation" +
            "\\compression_ratio\\rd_ratio\\GW-Magnetic_ratio.csv");
    dataset_map_td.add(100);

//    for(int file_i=0;file_i<input_path_list.size();file_i++){
    for(int file_i=0;file_i<1;file_i++){
>>>>>>> fb89f722
      String inputPath = input_path_list.get(file_i);
      String Output =output_path_list.get(file_i);
//      System.out.println(inputPath);

<<<<<<< HEAD
//          String Output = "C:\\Users\\xiaoj\\Desktop\\test_ratio.csv";
=======
          //String Output = "C:\\Users\\xiaoj\\Desktop\\test_ratio.csv";
          String Output = "E:\\thu\\Lab\\Group\\31编码论文\\test_ratio.csv";
>>>>>>> fb89f722
      // speed
      int repeatTime = 1; // set repeat time

      File file = new File(inputPath);
      File[] tempList = file.listFiles();

      CsvWriter writer = new CsvWriter(Output, ',', StandardCharsets.UTF_8);

      String[] head = {
              "Input Direction",
              "Encoding Algorithm",
              //      "Compress Algorithm",
              "Encoding Time",
              "Decoding Time",
              //      "Compress Time",
              //      "Uncompress Time",
              "Points",
              "Compressed Size",
              "Compression Ratio"
      };
      writer.writeRecord(head); // write header to output file

      assert tempList != null;

      for (File f : tempList) {
//        ArrayList<Integer> flag = new ArrayList<>();
//        flag.add(0);
//        flag.add(0);
//        flag.add(0);
        InputStream inputStream = Files.newInputStream(f.toPath());
        CsvReader loader = new CsvReader(inputStream, StandardCharsets.UTF_8);
        ArrayList<ArrayList<Integer>> data = new ArrayList<>();
        ArrayList<ArrayList<Integer>> data_decoded = new ArrayList<>();

        // add a column to "data"
        loader.readHeaders();
        data.clear();
        while (loader.readRecord()) {
          ArrayList<Integer> tmp = new ArrayList<>();
          tmp.add(Integer.valueOf(loader.getValues()[0]));
          tmp.add(Integer.valueOf(loader.getValues()[1]));
          data.add(tmp);
        }
        inputStream.close();
        long encodeTime = 0;
        long decodeTime = 0;
        double ratio = 0;
        double compressed_size = 0;
        for (int i = 0; i < repeatTime; i++) {
          long s = System.nanoTime();
          //ArrayList<Byte> buffer = ReorderingDeltaEncoder(data, 256);
          ArrayList<Byte> buffer = ReorderingDeltaEncoder(data, 256, dataset_map_td.get(file_i));
          //ArrayList<Byte> buffer = ReorderingDeltaEncoder(data, 256, dataset_map_td.get(file_i),flag);
//          System.out.print(flag.get(0));
//          System.out.print(" ");
//          System.out.print(flag.get(1));
//          System.out.print(" ");
//          System.out.println(flag.get(2));
          long e = System.nanoTime();
          encodeTime += (e - s);
          compressed_size += buffer.size();
          double ratioTmp =
                  (double) buffer.size() / (double) (data.size() * Integer.BYTES*2);
          ratio += ratioTmp;
          s = System.nanoTime();

//          data_decoded = ReorderingDeltaDecoder(buffer,dataset_map_td.get(file_i));

//          for(int j=0;j<256;j++){
//            if(!data.get(j).get(0).equals(data_decoded.get(j).get(0))){
//              System.out.println("Wrong Time!");
//              System.out.print(j);
//              System.out.print(" ");
//              System.out.print(data.get(j).get(0));
//              System.out.print(" ");
//              System.out.println(data_decoded.get(j).get(0));
//            }
//            else{
//              System.out.println("Correct Time!");
//              System.out.print(j);
//              System.out.print(" ");
//              System.out.print(data.get(j).get(0));
//              System.out.print(" ");
//              System.out.println(data_decoded.get(j).get(0));
//            }
//            if(!data.get(j).get(1).equals(data_decoded.get(j).get(1))){
//              System.out.println("Wrong Value!");
//              System.out.print(j);
//              System.out.print(" ");
//              System.out.print(data.get(j).get(1));
//              System.out.print(" ");
//              System.out.println(data_decoded.get(j).get(1));
//            }
//            else{
//              System.out.println("Correct Value!");
//              System.out.print(j);
//              System.out.print(" ");
//              System.out.print(data.get(j).get(1));
//              System.out.print(" ");
//              System.out.println(data_decoded.get(j).get(1));
//            }
//          }

          e = System.nanoTime();
          decodeTime += (e-s);
        }


        ratio /= repeatTime;
        compressed_size /= repeatTime;
        encodeTime /= repeatTime;
        decodeTime /= repeatTime;

        String[] record = {
                f.toString(),
                "RD",
                String.valueOf(encodeTime),
                String.valueOf(decodeTime),
                String.valueOf(data.size()),
                String.valueOf(compressed_size),
                String.valueOf(ratio)
        };
        writer.writeRecord(record);
<<<<<<< HEAD
        //System.out.println(ratio);
//        break;
=======
        System.out.println(ratio);
>>>>>>> fb89f722
      }
      writer.close();

    }
  }
}<|MERGE_RESOLUTION|>--- conflicted
+++ resolved
@@ -1409,10 +1409,6 @@
 //            "\\compression_ratio\\rd_ratio\\GW-Magnetic_ratio.csv");
 //    dataset_map_td.add(100);
 
-<<<<<<< HEAD
-    for(int file_i=0;file_i<input_path_list.size();file_i++){
-//    for(int file_i=0;file_i<1;file_i++){
-=======
     input_path_list.add("E:\\thu\\Lab\\Group\\31编码论文\\encoding-reorder\\reorder\\iotdb_test\\Metro-Traffic");
     output_path_list.add("E:\\thu\\Lab\\Group\\31编码论文\\encoding-reorder\\reorder\\result_evaluation" +
             "\\compression_ratio\\rd_ratio\\Metro-Traffic_ratio.csv");
@@ -1448,17 +1444,14 @@
 
 //    for(int file_i=0;file_i<input_path_list.size();file_i++){
     for(int file_i=0;file_i<1;file_i++){
->>>>>>> fb89f722
+
       String inputPath = input_path_list.get(file_i);
-      String Output =output_path_list.get(file_i);
+//      String Output =output_path_list.get(file_i);
 //      System.out.println(inputPath);
 
-<<<<<<< HEAD
-//          String Output = "C:\\Users\\xiaoj\\Desktop\\test_ratio.csv";
-=======
+
           //String Output = "C:\\Users\\xiaoj\\Desktop\\test_ratio.csv";
           String Output = "E:\\thu\\Lab\\Group\\31编码论文\\test_ratio.csv";
->>>>>>> fb89f722
       // speed
       int repeatTime = 1; // set repeat time
 
@@ -1582,12 +1575,7 @@
                 String.valueOf(ratio)
         };
         writer.writeRecord(record);
-<<<<<<< HEAD
-        //System.out.println(ratio);
-//        break;
-=======
         System.out.println(ratio);
->>>>>>> fb89f722
       }
       writer.close();
 
