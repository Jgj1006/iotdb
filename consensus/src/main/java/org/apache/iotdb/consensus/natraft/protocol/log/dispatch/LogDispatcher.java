/*
 * Licensed to the Apache Software Foundation (ASF) under one
 * or more contributor license agreements.  See the NOTICE file
 * distributed with this work for additional information
 * regarding copyright ownership.  The ASF licenses this file
 * to you under the Apache License, Version 2.0 (the
 * "License"); you may not use this file except in compliance
 * with the License.  You may obtain a copy of the License at
 *
 *     http://www.apache.org/licenses/LICENSE-2.0
 *
 * Unless required by applicable law or agreed to in writing,
 * software distributed under the License is distributed on an
 * "AS IS" BASIS, WITHOUT WARRANTIES OR CONDITIONS OF ANY
 * KIND, either express or implied.  See the License for the
 * specific language governing permissions and limitations
 * under the License.
 */

package org.apache.iotdb.consensus.natraft.protocol.log.dispatch;

import static org.apache.iotdb.consensus.natraft.utils.NodeUtils.unionNodes;

import java.util.ArrayList;
import java.util.Collection;
import java.util.HashMap;
import java.util.List;
import java.util.Map;
import java.util.Map.Entry;
import java.util.concurrent.BlockingQueue;
import org.apache.iotdb.commons.utils.TestOnly;
import org.apache.iotdb.consensus.common.Peer;
import org.apache.iotdb.consensus.natraft.protocol.RaftConfig;
import org.apache.iotdb.consensus.natraft.protocol.RaftMember;
import org.apache.iotdb.consensus.natraft.protocol.log.VotingEntry;
import org.apache.iotdb.tsfile.compress.ICompressor;
import org.slf4j.Logger;
import org.slf4j.LoggerFactory;

/**
 * A LogDispatcher serves a raft leader by queuing logs that the leader wants to send to its
 * followers and send the logs in an ordered manner so that the followers will not wait for previous
 * logs for too long. For example: if the leader send 3 logs, log1, log2, log3, concurrently to
 * follower A, the actual reach order may be log3, log2, and log1. According to the protocol, log3
 * and log2 must halt until log1 reaches, as a result, the total delay may increase significantly.
 */
public class LogDispatcher {

  private static final Logger logger = LoggerFactory.getLogger(LogDispatcher.class);
  protected RaftMember member;
  protected RaftConfig config;
  protected List<Peer> allNodes;
  protected List<Peer> newNodes;
  protected Map<Peer, DispatcherGroup> dispatcherGroupMap = new HashMap<>();
  protected Map<Peer, Double> nodesRate = new HashMap<>();
  protected boolean queueOrdered;
  protected boolean enableCompressedDispatching;
  protected ICompressor compressor;
  public int bindingThreadNum;
  public int maxBatchSize = 10;

  public LogDispatcher(RaftMember member, RaftConfig config) {
    this.member = member;
    this.config = config;
    this.queueOrdered = !(config.isUseFollowerSlidingWindow() && config.isEnableWeakAcceptance());
    this.enableCompressedDispatching = config.isEnableCompressedDispatching();
    this.compressor = ICompressor.getCompressor(config.getDispatchingCompressionType());
    this.bindingThreadNum = config.getDispatcherBindingThreadNum();
    this.allNodes = member.getAllNodes();
    this.newNodes = member.getNewNodes();
    createQueueAndBindingThreads(unionNodes(allNodes, newNodes));
    maxBatchSize = config.getLogNumInBatch();
  }

  public void updateRateLimiter() {
    logger.info("{}: TEndPoint rates: {}", member.getName(), nodesRate);
    for (Entry<Peer, Double> nodeDoubleEntry : nodesRate.entrySet()) {
<<<<<<< HEAD
      nodesRateLimiter.put(
          nodeDoubleEntry.getKey(), RateLimiter.create(nodeDoubleEntry.getValue()));
    }
  }

  void createQueue(Peer node) {
    BlockingQueue<VotingEntry> logBlockingQueue;
    logBlockingQueue = new ArrayBlockingQueue<>(config.getMaxNumOfLogsInMem());
    nodesLogQueuesMap.put(node, logBlockingQueue);
    nodesRate.put(node, Double.MAX_VALUE);
    nodesRateLimiter.put(node, RateLimiter.create(Double.MAX_VALUE));

    for (int i = 0; i < bindingThreadNum; i++) {
      executorServices
          .computeIfAbsent(node, n -> createPool(node))
          .submit(newDispatcherThread(node, logBlockingQueue));
    }
  }

  ExecutorService createPool(Peer node) {
    return IoTDBThreadPoolFactory.newCachedThreadPool(
        "LogDispatcher-"
            + member.getName()
            + "-"
            + node.getEndpoint().getIp()
            + "-"
            + node.getEndpoint().getPort()
            + "-"
            + node.getNodeId());
=======
      Peer peer = nodeDoubleEntry.getKey();
      Double rate = nodeDoubleEntry.getValue();
      dispatcherGroupMap.get(peer).updateRate(rate);
    }
  }

  void createDispatcherGroup(Peer node) {
    dispatcherGroupMap.computeIfAbsent(node, n -> new DispatcherGroup(n, this, bindingThreadNum));
>>>>>>> 0ec03516
  }

  void createQueueAndBindingThreads(Collection<Peer> peers) {
    for (Peer node : peers) {
      if (!node.equals(member.getThisNode())) {
        createDispatcherGroup(node);
      }
    }
    updateRateLimiter();
  }

  @TestOnly
  public void close() throws InterruptedException {
    for (Entry<Peer, DispatcherGroup> entry : dispatcherGroupMap.entrySet()) {
      DispatcherGroup group = entry.getValue();
      group.close();
    }
  }

  protected boolean addToQueue(BlockingQueue<VotingEntry> nodeLogQueue, VotingEntry request) {
    synchronized (nodeLogQueue) {
      boolean added = nodeLogQueue.add(request);
      if (added) {
        nodeLogQueue.notifyAll();
      }
      return added;
    }
  }

  public void offer(VotingEntry request) {

    for (Entry<Peer, DispatcherGroup> entry : dispatcherGroupMap.entrySet()) {
      DispatcherGroup dispatcherGroup = entry.getValue();
      if (!dispatcherGroup.isNodeEnabled()) {
        continue;
      }

      try {
        boolean addSucceeded = addToQueue(dispatcherGroup.getEntryQueue(), request);

        if (!addSucceeded) {
          logger.debug(
              "Log queue[{}] of {} is full, ignore the request to this node",
              entry.getKey(),
              member.getName());
        }
      } catch (IllegalStateException e) {
        logger.debug(
            "Log queue[{}] of {} is full, ignore the request to this node",
            entry.getKey(),
            member.getName());
      }
    }
  }



  public void applyNewNodes() {
    allNodes = newNodes;
    newNodes = null;

    List<Peer> nodesToRemove = new ArrayList<>();
    for (Entry<Peer, DispatcherGroup> entry : dispatcherGroupMap.entrySet()) {
      if (!allNodes.contains(entry.getKey())) {
        nodesToRemove.add(entry.getKey());
      }
    }
    for (Peer peer : nodesToRemove) {
<<<<<<< HEAD
      ExecutorService executorService = executorServices.remove(peer);
      executorService.shutdownNow();
      nodesRate.remove(peer);
      nodesRateLimiter.remove(peer);
      nodesEnabled.remove(peer);
      nodesLogQueuesMap.remove(peer);
    }
  }

  protected class DispatcherThread implements Runnable {

    Peer receiver;
    private final BlockingQueue<VotingEntry> logBlockingDeque;
    protected List<VotingEntry> currBatch = new ArrayList<>();
    private final String baseName;

    protected DispatcherThread(Peer receiver, BlockingQueue<VotingEntry> logBlockingDeque) {
      this.receiver = receiver;
      this.logBlockingDeque = logBlockingDeque;
      baseName = "LogDispatcher-" + member.getName() + "-" + receiver;
    }

    @Override
    public void run() {
      if (logger.isDebugEnabled()) {
        Thread.currentThread().setName(baseName);
      }
      try {
        while (!Thread.interrupted()) {
          synchronized (logBlockingDeque) {
            VotingEntry poll = logBlockingDeque.poll();
            if (poll != null) {
              currBatch.add(poll);
              logBlockingDeque.drainTo(currBatch, maxBatchSize - 1);
            } else {
              logBlockingDeque.wait(10);
              continue;
            }
          }
          if (logger.isDebugEnabled()) {
            logger.debug("Sending {} logs to {}", currBatch.size(), receiver);
          }
          serializeEntries();
          if (!queueOrdered) {
            currBatch.sort(Comparator.comparingLong(s -> s.getEntry().getCurrLogIndex()));
          }
          sendLogs(currBatch);
          currBatch.clear();
        }
      } catch (InterruptedException e) {
        Thread.currentThread().interrupt();
      } catch (Exception e) {
        logger.error("Unexpected error in log dispatcher", e);
      }
      logger.info("Dispatcher exits");
    }

    protected void serializeEntries() throws InterruptedException {
      for (VotingEntry request : currBatch) {

        request.getAppendEntryRequest().entry = request.getEntry().serialize();
        request.getEntry().setByteSize(request.getAppendEntryRequest().entry.limit());
        logger.debug(
            "{}/{}={}",
            request.getEntry().estimateSize(),
            request.getAppendEntryRequest().entry.remaining(),
            request.getEntry().estimateSize()
                * 1.0
                / request.getAppendEntryRequest().entry.remaining());
      }
    }

    private void appendEntriesAsync(
        List<ByteBuffer> logList, AppendEntriesRequest request, List<VotingEntry> currBatch) {
      AsyncMethodCallback<AppendEntryResult> handler = new AppendEntriesHandler(currBatch);
      AsyncRaftServiceClient client = member.getClient(receiver.getEndpoint());
      try {
        long startTime = Statistic.RAFT_SENDER_SEND_LOG.getOperationStartTime();
        AppendEntryResult appendEntryResult = SyncClientAdaptor.appendEntries(client, request);
        Statistic.RAFT_SENDER_SEND_LOG.calOperationCostTimeFromStart(startTime);
        handler.onComplete(appendEntryResult);
      } catch (Exception e) {
        handler.onError(e);
      }
      if (logger.isDebugEnabled()) {
        logger.debug(
            "{}: append entries {} with {} logs", member.getName(), receiver, logList.size());
      }
    }

    private void appendEntriesAsync(
        List<ByteBuffer> logList,
        AppendCompressedEntriesRequest request,
        List<VotingEntry> currBatch) {
      AsyncMethodCallback<AppendEntryResult> handler = new AppendEntriesHandler(currBatch);
      AsyncRaftServiceClient client = member.getClient(receiver.getEndpoint());
      try {
        long startTime = Statistic.RAFT_SENDER_SEND_LOG.getOperationStartTime();
        AppendEntryResult appendEntryResult =
            SyncClientAdaptor.appendCompressedEntries(client, request);
        Statistic.RAFT_SENDER_SEND_LOG.calOperationCostTimeFromStart(startTime);
        handler.onComplete(appendEntryResult);
      } catch (Exception e) {
        handler.onError(e);
      }
      if (logger.isDebugEnabled()) {
        logger.debug(
            "{}: append entries {} with {} logs", member.getName(), receiver, logList.size());
      }
    }

    protected AppendEntriesRequest prepareRequest(List<ByteBuffer> logList) {
      AppendEntriesRequest request = new AppendEntriesRequest();

      request.setGroupId(member.getRaftGroupId().convertToTConsensusGroupId());
      request.setLeader(member.getThisNode().getEndpoint());
      request.setLeaderId(member.getThisNode().getNodeId());
      request.setLeaderCommit(member.getLogManager().getCommitLogIndex());
      request.setTerm(member.getStatus().getTerm().get());
      request.setEntries(logList);
      return request;
    }

    protected AppendCompressedEntriesRequest prepareCompressedRequest(List<ByteBuffer> logList) {
      AppendCompressedEntriesRequest request = new AppendCompressedEntriesRequest();

      request.setGroupId(member.getRaftGroupId().convertToTConsensusGroupId());
      request.setLeader(member.getThisNode().getEndpoint());
      request.setLeaderId(member.getThisNode().getNodeId());
      request.setLeaderCommit(member.getLogManager().getCommitLogIndex());
      request.setTerm(member.getStatus().getTerm().get());
      request.setEntryBytes(LogUtils.compressEntries(logList, compressor));
      request.setCompressionType((byte) compressor.getType().ordinal());
      return request;
    }

    private void sendLogs(List<VotingEntry> currBatch) {
      if (currBatch.isEmpty()) {
        return;
      }

      int logIndex = 0;
      logger.debug(
          "send logs from index {} to {}",
          currBatch.get(0).getEntry().getCurrLogIndex(),
          currBatch.get(currBatch.size() - 1).getEntry().getCurrLogIndex());
      while (logIndex < currBatch.size()) {
        long logSize = 0;
        long logSizeLimit = config.getThriftMaxFrameSize();
        List<ByteBuffer> logList = new ArrayList<>();
        int prevIndex = logIndex;

        for (; logIndex < currBatch.size(); logIndex++) {
          VotingEntry entry = currBatch.get(logIndex);
          long curSize = entry.getAppendEntryRequest().entry.remaining();
          if (logSizeLimit - curSize - logSize <= IoTDBConstant.LEFT_SIZE_IN_REQUEST) {
            break;
          }
          logSize += curSize;
          logList.add(entry.getAppendEntryRequest().entry.slice());
          Statistic.LOG_DISPATCHER_FROM_CREATE_TO_SENDING.calOperationCostTimeFromStart(
              entry.getEntry().createTime);
        }

        if (!enableCompressedDispatching) {
          AppendEntriesRequest appendEntriesRequest = prepareRequest(logList);
          appendEntriesAsync(logList, appendEntriesRequest, currBatch.subList(prevIndex, logIndex));
        } else {
          AppendCompressedEntriesRequest appendEntriesRequest = prepareCompressedRequest(logList);
          appendEntriesAsync(logList, appendEntriesRequest, currBatch.subList(prevIndex, logIndex));
        }

        if (config.isUseFollowerLoadBalance()) {
          FlowMonitorManager.INSTANCE.report(receiver.getEndpoint(), logSize);
        }
        nodesRateLimiter.get(receiver).acquire((int) logSize);
      }
    }

    public AppendNodeEntryHandler getAppendNodeEntryHandler(VotingEntry log, Peer node) {
      AppendNodeEntryHandler handler = new AppendNodeEntryHandler();
      handler.setDirectReceiver(node);
      handler.setVotingEntry(log);
      handler.setMember(member);
      return handler;
    }

    class AppendEntriesHandler implements AsyncMethodCallback<AppendEntryResult> {

      private final List<AsyncMethodCallback<AppendEntryResult>> singleEntryHandlers;

      private AppendEntriesHandler(List<VotingEntry> batch) {
        singleEntryHandlers = new ArrayList<>(batch.size());
        for (VotingEntry sendLogRequest : batch) {
          AppendNodeEntryHandler handler = getAppendNodeEntryHandler(sendLogRequest, receiver);
          singleEntryHandlers.add(handler);
        }
      }

      @Override
      public void onComplete(AppendEntryResult aLong) {
        for (AsyncMethodCallback<AppendEntryResult> singleEntryHandler : singleEntryHandlers) {
          singleEntryHandler.onComplete(aLong);
        }
      }

      @Override
      public void onError(Exception e) {
        for (AsyncMethodCallback<AppendEntryResult> singleEntryHandler : singleEntryHandlers) {
          singleEntryHandler.onError(e);
        }
      }
=======
      DispatcherGroup removed = dispatcherGroupMap.remove(peer);
      removed.close();
>>>>>>> 0ec03516
    }
  }

  public Map<Peer, Double> getNodesRate() {
    return nodesRate;
  }

  public Map<Peer, DispatcherGroup> getDispatcherGroupMap() {
    return dispatcherGroupMap;
  }

  public void setNewNodes(List<Peer> newNodes) {
    this.newNodes = newNodes;
    for (Peer newNode : newNodes) {
      if (!allNodes.contains(newNode)) {
        createDispatcherGroup(newNode);
      }
    }
  }

  public RaftConfig getConfig() {
    return config;
  }

  public RaftMember getMember() {
    return member;
  }
}<|MERGE_RESOLUTION|>--- conflicted
+++ resolved
@@ -75,37 +75,6 @@
   public void updateRateLimiter() {
     logger.info("{}: TEndPoint rates: {}", member.getName(), nodesRate);
     for (Entry<Peer, Double> nodeDoubleEntry : nodesRate.entrySet()) {
-<<<<<<< HEAD
-      nodesRateLimiter.put(
-          nodeDoubleEntry.getKey(), RateLimiter.create(nodeDoubleEntry.getValue()));
-    }
-  }
-
-  void createQueue(Peer node) {
-    BlockingQueue<VotingEntry> logBlockingQueue;
-    logBlockingQueue = new ArrayBlockingQueue<>(config.getMaxNumOfLogsInMem());
-    nodesLogQueuesMap.put(node, logBlockingQueue);
-    nodesRate.put(node, Double.MAX_VALUE);
-    nodesRateLimiter.put(node, RateLimiter.create(Double.MAX_VALUE));
-
-    for (int i = 0; i < bindingThreadNum; i++) {
-      executorServices
-          .computeIfAbsent(node, n -> createPool(node))
-          .submit(newDispatcherThread(node, logBlockingQueue));
-    }
-  }
-
-  ExecutorService createPool(Peer node) {
-    return IoTDBThreadPoolFactory.newCachedThreadPool(
-        "LogDispatcher-"
-            + member.getName()
-            + "-"
-            + node.getEndpoint().getIp()
-            + "-"
-            + node.getEndpoint().getPort()
-            + "-"
-            + node.getNodeId());
-=======
       Peer peer = nodeDoubleEntry.getKey();
       Double rate = nodeDoubleEntry.getValue();
       dispatcherGroupMap.get(peer).updateRate(rate);
@@ -114,7 +83,6 @@
 
   void createDispatcherGroup(Peer node) {
     dispatcherGroupMap.computeIfAbsent(node, n -> new DispatcherGroup(n, this, bindingThreadNum));
->>>>>>> 0ec03516
   }
 
   void createQueueAndBindingThreads(Collection<Peer> peers) {
@@ -183,223 +151,8 @@
       }
     }
     for (Peer peer : nodesToRemove) {
-<<<<<<< HEAD
-      ExecutorService executorService = executorServices.remove(peer);
-      executorService.shutdownNow();
-      nodesRate.remove(peer);
-      nodesRateLimiter.remove(peer);
-      nodesEnabled.remove(peer);
-      nodesLogQueuesMap.remove(peer);
-    }
-  }
-
-  protected class DispatcherThread implements Runnable {
-
-    Peer receiver;
-    private final BlockingQueue<VotingEntry> logBlockingDeque;
-    protected List<VotingEntry> currBatch = new ArrayList<>();
-    private final String baseName;
-
-    protected DispatcherThread(Peer receiver, BlockingQueue<VotingEntry> logBlockingDeque) {
-      this.receiver = receiver;
-      this.logBlockingDeque = logBlockingDeque;
-      baseName = "LogDispatcher-" + member.getName() + "-" + receiver;
-    }
-
-    @Override
-    public void run() {
-      if (logger.isDebugEnabled()) {
-        Thread.currentThread().setName(baseName);
-      }
-      try {
-        while (!Thread.interrupted()) {
-          synchronized (logBlockingDeque) {
-            VotingEntry poll = logBlockingDeque.poll();
-            if (poll != null) {
-              currBatch.add(poll);
-              logBlockingDeque.drainTo(currBatch, maxBatchSize - 1);
-            } else {
-              logBlockingDeque.wait(10);
-              continue;
-            }
-          }
-          if (logger.isDebugEnabled()) {
-            logger.debug("Sending {} logs to {}", currBatch.size(), receiver);
-          }
-          serializeEntries();
-          if (!queueOrdered) {
-            currBatch.sort(Comparator.comparingLong(s -> s.getEntry().getCurrLogIndex()));
-          }
-          sendLogs(currBatch);
-          currBatch.clear();
-        }
-      } catch (InterruptedException e) {
-        Thread.currentThread().interrupt();
-      } catch (Exception e) {
-        logger.error("Unexpected error in log dispatcher", e);
-      }
-      logger.info("Dispatcher exits");
-    }
-
-    protected void serializeEntries() throws InterruptedException {
-      for (VotingEntry request : currBatch) {
-
-        request.getAppendEntryRequest().entry = request.getEntry().serialize();
-        request.getEntry().setByteSize(request.getAppendEntryRequest().entry.limit());
-        logger.debug(
-            "{}/{}={}",
-            request.getEntry().estimateSize(),
-            request.getAppendEntryRequest().entry.remaining(),
-            request.getEntry().estimateSize()
-                * 1.0
-                / request.getAppendEntryRequest().entry.remaining());
-      }
-    }
-
-    private void appendEntriesAsync(
-        List<ByteBuffer> logList, AppendEntriesRequest request, List<VotingEntry> currBatch) {
-      AsyncMethodCallback<AppendEntryResult> handler = new AppendEntriesHandler(currBatch);
-      AsyncRaftServiceClient client = member.getClient(receiver.getEndpoint());
-      try {
-        long startTime = Statistic.RAFT_SENDER_SEND_LOG.getOperationStartTime();
-        AppendEntryResult appendEntryResult = SyncClientAdaptor.appendEntries(client, request);
-        Statistic.RAFT_SENDER_SEND_LOG.calOperationCostTimeFromStart(startTime);
-        handler.onComplete(appendEntryResult);
-      } catch (Exception e) {
-        handler.onError(e);
-      }
-      if (logger.isDebugEnabled()) {
-        logger.debug(
-            "{}: append entries {} with {} logs", member.getName(), receiver, logList.size());
-      }
-    }
-
-    private void appendEntriesAsync(
-        List<ByteBuffer> logList,
-        AppendCompressedEntriesRequest request,
-        List<VotingEntry> currBatch) {
-      AsyncMethodCallback<AppendEntryResult> handler = new AppendEntriesHandler(currBatch);
-      AsyncRaftServiceClient client = member.getClient(receiver.getEndpoint());
-      try {
-        long startTime = Statistic.RAFT_SENDER_SEND_LOG.getOperationStartTime();
-        AppendEntryResult appendEntryResult =
-            SyncClientAdaptor.appendCompressedEntries(client, request);
-        Statistic.RAFT_SENDER_SEND_LOG.calOperationCostTimeFromStart(startTime);
-        handler.onComplete(appendEntryResult);
-      } catch (Exception e) {
-        handler.onError(e);
-      }
-      if (logger.isDebugEnabled()) {
-        logger.debug(
-            "{}: append entries {} with {} logs", member.getName(), receiver, logList.size());
-      }
-    }
-
-    protected AppendEntriesRequest prepareRequest(List<ByteBuffer> logList) {
-      AppendEntriesRequest request = new AppendEntriesRequest();
-
-      request.setGroupId(member.getRaftGroupId().convertToTConsensusGroupId());
-      request.setLeader(member.getThisNode().getEndpoint());
-      request.setLeaderId(member.getThisNode().getNodeId());
-      request.setLeaderCommit(member.getLogManager().getCommitLogIndex());
-      request.setTerm(member.getStatus().getTerm().get());
-      request.setEntries(logList);
-      return request;
-    }
-
-    protected AppendCompressedEntriesRequest prepareCompressedRequest(List<ByteBuffer> logList) {
-      AppendCompressedEntriesRequest request = new AppendCompressedEntriesRequest();
-
-      request.setGroupId(member.getRaftGroupId().convertToTConsensusGroupId());
-      request.setLeader(member.getThisNode().getEndpoint());
-      request.setLeaderId(member.getThisNode().getNodeId());
-      request.setLeaderCommit(member.getLogManager().getCommitLogIndex());
-      request.setTerm(member.getStatus().getTerm().get());
-      request.setEntryBytes(LogUtils.compressEntries(logList, compressor));
-      request.setCompressionType((byte) compressor.getType().ordinal());
-      return request;
-    }
-
-    private void sendLogs(List<VotingEntry> currBatch) {
-      if (currBatch.isEmpty()) {
-        return;
-      }
-
-      int logIndex = 0;
-      logger.debug(
-          "send logs from index {} to {}",
-          currBatch.get(0).getEntry().getCurrLogIndex(),
-          currBatch.get(currBatch.size() - 1).getEntry().getCurrLogIndex());
-      while (logIndex < currBatch.size()) {
-        long logSize = 0;
-        long logSizeLimit = config.getThriftMaxFrameSize();
-        List<ByteBuffer> logList = new ArrayList<>();
-        int prevIndex = logIndex;
-
-        for (; logIndex < currBatch.size(); logIndex++) {
-          VotingEntry entry = currBatch.get(logIndex);
-          long curSize = entry.getAppendEntryRequest().entry.remaining();
-          if (logSizeLimit - curSize - logSize <= IoTDBConstant.LEFT_SIZE_IN_REQUEST) {
-            break;
-          }
-          logSize += curSize;
-          logList.add(entry.getAppendEntryRequest().entry.slice());
-          Statistic.LOG_DISPATCHER_FROM_CREATE_TO_SENDING.calOperationCostTimeFromStart(
-              entry.getEntry().createTime);
-        }
-
-        if (!enableCompressedDispatching) {
-          AppendEntriesRequest appendEntriesRequest = prepareRequest(logList);
-          appendEntriesAsync(logList, appendEntriesRequest, currBatch.subList(prevIndex, logIndex));
-        } else {
-          AppendCompressedEntriesRequest appendEntriesRequest = prepareCompressedRequest(logList);
-          appendEntriesAsync(logList, appendEntriesRequest, currBatch.subList(prevIndex, logIndex));
-        }
-
-        if (config.isUseFollowerLoadBalance()) {
-          FlowMonitorManager.INSTANCE.report(receiver.getEndpoint(), logSize);
-        }
-        nodesRateLimiter.get(receiver).acquire((int) logSize);
-      }
-    }
-
-    public AppendNodeEntryHandler getAppendNodeEntryHandler(VotingEntry log, Peer node) {
-      AppendNodeEntryHandler handler = new AppendNodeEntryHandler();
-      handler.setDirectReceiver(node);
-      handler.setVotingEntry(log);
-      handler.setMember(member);
-      return handler;
-    }
-
-    class AppendEntriesHandler implements AsyncMethodCallback<AppendEntryResult> {
-
-      private final List<AsyncMethodCallback<AppendEntryResult>> singleEntryHandlers;
-
-      private AppendEntriesHandler(List<VotingEntry> batch) {
-        singleEntryHandlers = new ArrayList<>(batch.size());
-        for (VotingEntry sendLogRequest : batch) {
-          AppendNodeEntryHandler handler = getAppendNodeEntryHandler(sendLogRequest, receiver);
-          singleEntryHandlers.add(handler);
-        }
-      }
-
-      @Override
-      public void onComplete(AppendEntryResult aLong) {
-        for (AsyncMethodCallback<AppendEntryResult> singleEntryHandler : singleEntryHandlers) {
-          singleEntryHandler.onComplete(aLong);
-        }
-      }
-
-      @Override
-      public void onError(Exception e) {
-        for (AsyncMethodCallback<AppendEntryResult> singleEntryHandler : singleEntryHandlers) {
-          singleEntryHandler.onError(e);
-        }
-      }
-=======
       DispatcherGroup removed = dispatcherGroupMap.remove(peer);
       removed.close();
->>>>>>> 0ec03516
     }
   }
 
