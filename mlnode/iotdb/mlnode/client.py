--- conflicted
+++ resolved
@@ -16,13 +16,10 @@
 # under the License.
 #
 import time
-<<<<<<< HEAD
+from typing import List, Dict
+
 import pandas as pd
 from iotdb.mlnode import serde
-=======
-from typing import List, Dict
-
->>>>>>> 0b8adb01
 from thrift.protocol import TBinaryProtocol, TCompactProtocol
 from thrift.Thrift import TException
 from thrift.transport import TSocket, TTransport
@@ -163,7 +160,7 @@
                            query_expressions: list,
                            query_filter: str = None,
                            fetch_size: int = DEFAULT_FETCH_SIZE,
-                           timeout: int = DEFAULT_TIMEOUT) -> [int, bool, list[pd.DataFrame]]:
+                           timeout: int = DEFAULT_TIMEOUT) -> [int, bool, List[pd.DataFrame]]:
         pass
 
     def record_model_metrics(self,
