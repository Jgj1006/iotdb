--- conflicted
+++ resolved
@@ -20,11 +20,6 @@
 import numpy as np
 import pandas as pd
 
-<<<<<<< HEAD
-from enum import Enum
-
-=======
->>>>>>> 0750fa6f
 
 class TSDataType(Enum):
     BOOLEAN = 0
@@ -51,10 +46,7 @@
             TSDataType.INT64: np.dtype(">i8"),
             TSDataType.TEXT: np.dtype("str"),
         }[self]
-<<<<<<< HEAD
-=======
-
->>>>>>> 0750fa6f
+
 
 TIMESTAMP_STR = "Time"
 START_INDEX = 2
