--- conflicted
+++ resolved
@@ -79,38 +79,11 @@
         </mailingList>
     </mailingLists>
     <modules>
-<<<<<<< HEAD
-        <module>tsfile</module>
-        <module>antlr</module>
-        <module>iotdb-protocol/thrift</module>
-        <module>iotdb-protocol/thrift-commons</module>
-        <module>iotdb-protocol/thrift-confignode</module>
-        <module>iotdb-protocol/thrift-iot-consensus</module>
-        <module>iotdb-protocol/thrift-influxdb</module>
-        <module>iotdb-protocol/thrift-raft</module>
-        <module>iotdb-protocol/thrift-mlnode</module>
-        <module>iotdb-client/service-rpc</module>
-        <module>iotdb-client/jdbc</module>
-        <module>iotdb-client/session</module>
-        <module>iotdb-client/cli</module>
-        <module>iotdb-protocol/openapi</module>
-        <module>server</module>
-        <module>example</module>
-        <module>iotdb-connector/grafana-plugin</module>
-        <module>iotdb-connector/grafana-connector</module>
-        <module>iotdb-connector/spark-tsfile</module>
-        <module>iotdb-connector/hadoop</module>
-        <module>iotdb-connector/spark-iotdb-connector/scala_2.11</module>
-        <module>iotdb-connector/spark-iotdb-connector/scala_2.12</module>
-        <module>iotdb-connector/flink-tsfile-connector</module>
-        <module>iotdb-connector/flink-iotdb-connector</module>
-=======
         <module>iotdb-api</module>
         <module>iotdb-client</module>
         <module>iotdb-connector</module>
         <module>iotdb-core</module>
         <module>iotdb-protocol</module>
->>>>>>> 1ae952ce
         <module>distribution</module>
         <module>example</module>
         <module>library-udf</module>
@@ -839,32 +812,17 @@
                     <sourceEncoding>UTF-8</sourceEncoding>
                     <sourceDirectories>
                         <!-- put all source folders not in src/main/java here-->
-<<<<<<< HEAD
-                        <sourceDirectory>antlr/target/generated-sources/antlr4</sourceDirectory>
-                        <sourceDirectory>thrift/target/generated-sources/thrift</sourceDirectory>
-                        <sourceDirectory>thrift-commons/target/generated-sources/thrift</sourceDirectory>
-                        <sourceDirectory>thrift-confignode/target/generated-sources/thrift</sourceDirectory>
-                        <sourceDirectory>thrift-iot-consensus/target/generated-sources/thrift</sourceDirectory>
-                        <sourceDirectory>thrift-sync/target/generated-sources/thrift</sourceDirectory>
-                        <sourceDirectory>thrift-cluster/target/generated-sources/thrift</sourceDirectory>
-                        <sourceDirectory>thrift-influxdb/target/generated-sources/thrift</sourceDirectory>
-                        <sourceDirectory>thrift-raft/target/generated-sources/thrift</sourceDirectory>
-                        <sourceDirectory>openapi/target/generated-sources/java/src/gen/java</sourceDirectory>
-                        <sourceDirectory>openapi/target/generated-sources/java/src/main/java</sourceDirectory>
-                        <sourceDirectory>spark-iotdb-connector/src/main/scala</sourceDirectory>
-                        <sourceDirectory>spark-tsfile/src/main/scala</sourceDirectory>
-=======
                         <sourceDirectory>iotdb-core/antlr/target/generated-sources/antlr4</sourceDirectory>
                         <sourceDirectory>iotdb-protocol/thrift-datanode/target/generated-sources/thrift</sourceDirectory>
                         <sourceDirectory>iotdb-protocol/thrift-commons/target/generated-sources/thrift</sourceDirectory>
                         <sourceDirectory>iotdb-protocol/thrift-confignode/target/generated-sources/thrift</sourceDirectory>
                         <sourceDirectory>iotdb-protocol/thrift-consensus/target/generated-sources/thrift</sourceDirectory>
+                        <sourceDirectory>iotdb-protocol/thrift-raft/target/generated-sources/thrift</sourceDirectory>
                         <sourceDirectory>iotdb-protocol/openapi/target/generated-sources/java/src/gen/java</sourceDirectory>
                         <sourceDirectory>iotdb-protocol/openapi/target/generated-sources/java/src/main/java</sourceDirectory>
                         <sourceDirectory>iotdb-core/datanode/target/generated-sources/freemarker/</sourceDirectory>
                         <sourceDirectory>iotdb-connector/spark-iotdb-connector/src/main/scala</sourceDirectory>
                         <sourceDirectory>iotdb-connector/spark-tsfile/src/main/scala</sourceDirectory>
->>>>>>> 1ae952ce
                     </sourceDirectories>
                 </configuration>
                 <!-- JDK11 removes the following libs. We have to add them-->
