--- conflicted
+++ resolved
@@ -18,16 +18,12 @@
  */
 package org.apache.iotdb.cluster.server;
 
-import java.net.InetSocketAddress;
-import java.nio.ByteBuffer;
-import java.util.List;
 import org.apache.iotdb.cluster.config.ClusterDescriptor;
 import org.apache.iotdb.cluster.coordinator.Coordinator;
 import org.apache.iotdb.cluster.exception.ConfigInconsistentException;
 import org.apache.iotdb.cluster.exception.StartUpCheckFailureException;
 import org.apache.iotdb.cluster.metadata.CMManager;
 import org.apache.iotdb.cluster.metadata.MetaPuller;
-<<<<<<< HEAD
 import org.apache.iotdb.cluster.rpc.thrift.AddNodeResponse;
 import org.apache.iotdb.cluster.rpc.thrift.AppendEntriesRequest;
 import org.apache.iotdb.cluster.rpc.thrift.AppendEntryRequest;
@@ -38,14 +34,12 @@
 import org.apache.iotdb.cluster.rpc.thrift.HeartBeatRequest;
 import org.apache.iotdb.cluster.rpc.thrift.HeartBeatResponse;
 import org.apache.iotdb.cluster.rpc.thrift.Node;
+import org.apache.iotdb.cluster.rpc.thrift.RaftNode;
 import org.apache.iotdb.cluster.rpc.thrift.RequestCommitIndexResponse;
 import org.apache.iotdb.cluster.rpc.thrift.SendSnapshotRequest;
 import org.apache.iotdb.cluster.rpc.thrift.StartUpStatus;
 import org.apache.iotdb.cluster.rpc.thrift.TNodeStatus;
 import org.apache.iotdb.cluster.rpc.thrift.TSMetaService;
-=======
-import org.apache.iotdb.cluster.rpc.thrift.*;
->>>>>>> fb18357e
 import org.apache.iotdb.cluster.rpc.thrift.TSMetaService.AsyncProcessor;
 import org.apache.iotdb.cluster.rpc.thrift.TSMetaService.Processor;
 import org.apache.iotdb.cluster.server.heartbeat.MetaHeartbeatServer;
@@ -59,6 +53,7 @@
 import org.apache.iotdb.db.service.RegisterManager;
 import org.apache.iotdb.db.utils.TestOnly;
 import org.apache.iotdb.service.rpc.thrift.TSStatus;
+
 import org.apache.thrift.TException;
 import org.apache.thrift.TProcessor;
 import org.apache.thrift.async.AsyncMethodCallback;
@@ -68,6 +63,10 @@
 import org.apache.thrift.transport.TTransportException;
 import org.slf4j.Logger;
 import org.slf4j.LoggerFactory;
+
+import java.net.InetSocketAddress;
+import java.nio.ByteBuffer;
+import java.util.List;
 
 /**
  * MetaCluster manages the whole cluster's metadata, such as what nodes are in the cluster and the
@@ -236,129 +235,128 @@
   }
 
   @Override
+  public void checkAlive(AsyncMethodCallback<Node> resultHandler) {
+    asyncService.checkAlive(resultHandler);
+  }
+
+  @Override
+  public void collectMigrationStatus(AsyncMethodCallback<ByteBuffer> resultHandler) {
+    asyncService.collectMigrationStatus(resultHandler);
+  }
+
+  @Override
+  public void readFile(
+      String filePath, long offset, int length, AsyncMethodCallback<ByteBuffer> resultHandler) {
+    asyncService.readFile(filePath, offset, length, resultHandler);
+  }
+
+  @Override
+  public void queryNodeStatus(AsyncMethodCallback<TNodeStatus> resultHandler) {
+    asyncService.queryNodeStatus(resultHandler);
+  }
+
+  public MetaGroupMember getMember() {
+    return member;
+  }
+
+  @Override
+  public void checkStatus(
+      StartUpStatus startUpStatus, AsyncMethodCallback<CheckStatusResponse> resultHandler) {
+    asyncService.checkStatus(startUpStatus, resultHandler);
+  }
+
+  @Override
+  public void removeNode(Node node, AsyncMethodCallback<Long> resultHandler) {
+    asyncService.removeNode(node, resultHandler);
+  }
+
+  @Override
+  public void exile(ByteBuffer removeNodeLog, AsyncMethodCallback<Void> resultHandler) {
+    asyncService.exile(removeNodeLog, resultHandler);
+  }
+
+  @Override
+  public void matchTerm(
+      long index, long term, RaftNode header, AsyncMethodCallback<Boolean> resultHandler) {
+    asyncService.matchTerm(index, term, header, resultHandler);
+  }
+
+  @Override
+  public AddNodeResponse addNode(Node node, StartUpStatus startUpStatus) throws TException {
+    return syncService.addNode(node, startUpStatus);
+  }
+
+  @Override
+  public CheckStatusResponse checkStatus(StartUpStatus startUpStatus) {
+    return syncService.checkStatus(startUpStatus);
+  }
+
+  @Override
+  public long removeNode(Node node) throws TException {
+    return syncService.removeNode(node);
+  }
+
+  @Override
+  public void exile(ByteBuffer removeNodeLog) {
+    syncService.exile(removeNodeLog);
+  }
+
+  @Override
+  public TNodeStatus queryNodeStatus() {
+    return syncService.queryNodeStatus();
+  }
+
+  @Override
+  public Node checkAlive() {
+    return syncService.checkAlive();
+  }
+
+  @Override
+  public ByteBuffer collectMigrationStatus() {
+    return syncService.collectMigrationStatus();
+  }
+
+  @Override
+  public HeartBeatResponse sendHeartbeat(HeartBeatRequest request) {
+    return syncService.sendHeartbeat(request);
+  }
+
+  @Override
+  public long startElection(ElectionRequest request) {
+    return syncService.startElection(request);
+  }
+
+  @Override
+  public AppendEntryResult appendEntries(AppendEntriesRequest request) throws TException {
+    return syncService.appendEntries(request);
+  }
+
+  @Override
+  public AppendEntryResult appendEntry(AppendEntryRequest request) throws TException {
+    return syncService.appendEntry(request);
+  }
+
+  @Override
+  public void sendSnapshot(SendSnapshotRequest request) throws TException {
+    syncService.sendSnapshot(request);
+  }
+
+  @Override
+  public TSStatus executeNonQueryPlan(ExecutNonQueryReq request) throws TException {
+    return syncService.executeNonQueryPlan(request);
+  }
+
+  @Override
+  public RequestCommitIndexResponse requestCommitIndex(RaftNode header) throws TException {
+    return syncService.requestCommitIndex(header);
+  }
+
   public void requestCommitIndex(
       RaftNode header, AsyncMethodCallback<RequestCommitIndexResponse> resultHandler) {
     asyncService.requestCommitIndex(header, resultHandler);
   }
 
   @Override
-  public void checkAlive(AsyncMethodCallback<Node> resultHandler) {
-    asyncService.checkAlive(resultHandler);
-  }
-
-  @Override
-  public void collectMigrationStatus(AsyncMethodCallback<ByteBuffer> resultHandler) {
-    asyncService.collectMigrationStatus(resultHandler);
-  }
-
-  @Override
-  public void readFile(
-      String filePath, long offset, int length, AsyncMethodCallback<ByteBuffer> resultHandler) {
-    asyncService.readFile(filePath, offset, length, resultHandler);
-  }
-
-  @Override
-  public void queryNodeStatus(AsyncMethodCallback<TNodeStatus> resultHandler) {
-    asyncService.queryNodeStatus(resultHandler);
-  }
-
-  public MetaGroupMember getMember() {
-    return member;
-  }
-
-  @Override
-  public void checkStatus(
-      StartUpStatus startUpStatus, AsyncMethodCallback<CheckStatusResponse> resultHandler) {
-    asyncService.checkStatus(startUpStatus, resultHandler);
-  }
-
-  @Override
-  public void removeNode(Node node, AsyncMethodCallback<Long> resultHandler) {
-    asyncService.removeNode(node, resultHandler);
-  }
-
-  @Override
-  public void exile(ByteBuffer removeNodeLog, AsyncMethodCallback<Void> resultHandler) {
-    asyncService.exile(removeNodeLog, resultHandler);
-  }
-
-  @Override
-  public void matchTerm(
-      long index, long term, RaftNode header, AsyncMethodCallback<Boolean> resultHandler) {
-    asyncService.matchTerm(index, term, header, resultHandler);
-  }
-
-  @Override
-  public AddNodeResponse addNode(Node node, StartUpStatus startUpStatus) throws TException {
-    return syncService.addNode(node, startUpStatus);
-  }
-
-  @Override
-  public CheckStatusResponse checkStatus(StartUpStatus startUpStatus) {
-    return syncService.checkStatus(startUpStatus);
-  }
-
-  @Override
-  public long removeNode(Node node) throws TException {
-    return syncService.removeNode(node);
-  }
-
-  @Override
-  public void exile(ByteBuffer removeNodeLog) {
-    syncService.exile(removeNodeLog);
-  }
-
-  @Override
-  public TNodeStatus queryNodeStatus() {
-    return syncService.queryNodeStatus();
-  }
-
-  @Override
-  public Node checkAlive() {
-    return syncService.checkAlive();
-  }
-
-  @Override
-  public ByteBuffer collectMigrationStatus() {
-    return syncService.collectMigrationStatus();
-  }
-
-  @Override
-  public HeartBeatResponse sendHeartbeat(HeartBeatRequest request) {
-    return syncService.sendHeartbeat(request);
-  }
-
-  @Override
-  public long startElection(ElectionRequest request) {
-    return syncService.startElection(request);
-  }
-
-  @Override
-  public AppendEntryResult appendEntries(AppendEntriesRequest request) throws TException {
-    return syncService.appendEntries(request);
-  }
-
-  @Override
-  public AppendEntryResult appendEntry(AppendEntryRequest request) throws TException {
-    return syncService.appendEntry(request);
-  }
-
-  @Override
-  public void sendSnapshot(SendSnapshotRequest request) throws TException {
-    syncService.sendSnapshot(request);
-  }
-
-  @Override
-  public TSStatus executeNonQueryPlan(ExecutNonQueryReq request) throws TException {
-    return syncService.executeNonQueryPlan(request);
-  }
-
-  @Override
-  public RequestCommitIndexResponse requestCommitIndex(RaftNode header) throws TException {
-    return syncService.requestCommitIndex(header);
-  }
-
-  @Override
   public ByteBuffer readFile(String filePath, long offset, int length) throws TException {
     return syncService.readFile(filePath, offset, length);
   }
@@ -388,7 +386,6 @@
     asyncService.handshake(sender, resultHandler);
   }
 
-<<<<<<< HEAD
   @Override
   public AppendEntryResult appendEntryIndirect(AppendEntryRequest request, List<Node> subReceivers)
       throws TException {
@@ -401,16 +398,19 @@
   }
 
   @Override
-  public void appendEntryIndirect(AppendEntryRequest request, List<Node> subReceivers,
+  public void appendEntryIndirect(
+      AppendEntryRequest request,
+      List<Node> subReceivers,
       AsyncMethodCallback<AppendEntryResult> resultHandler) {
     asyncService.appendEntryIndirect(request, subReceivers, resultHandler);
   }
 
   @Override
-  public void acknowledgeAppendEntry(AppendEntryResult ack,
-      AsyncMethodCallback<Void> resultHandler) {
+  public void acknowledgeAppendEntry(
+      AppendEntryResult ack, AsyncMethodCallback<Void> resultHandler) {
     asyncService.acknowledgeAppendEntry(ack, resultHandler);
-=======
+  }
+
   @TestOnly
   public void setMetaGroupMember(MetaGroupMember metaGroupMember) {
     this.member = metaGroupMember;
@@ -419,6 +419,5 @@
   @TestOnly
   public IoTDB getIoTDB() {
     return ioTDB;
->>>>>>> fb18357e
   }
 }