/*
 * Licensed to the Apache Software Foundation (ASF) under one
 * or more contributor license agreements.  See the NOTICE file
 * distributed with this work for additional information
 * regarding copyright ownership.  The ASF licenses this file
 * to you under the Apache License, Version 2.0 (the
 * "License"); you may not use this file except in compliance
 * with the License.  You may obtain a copy of the License at
 *
 *     http://www.apache.org/licenses/LICENSE-2.0
 *
 * Unless required by applicable law or agreed to in writing,
 * software distributed under the License is distributed on an
 * "AS IS" BASIS, WITHOUT WARRANTIES OR CONDITIONS OF ANY
 * KIND, either express or implied.  See the License for the
 * specific language governing permissions and limitations
 * under the License.
 */

package org.apache.iotdb.commons.service;

public enum ServiceType {
  STORAGE_ENGINE_SERVICE("Storage Engine ServerService", "StorageEngine"),
  JMX_SERVICE("JMX ServerService", "JMX ServerService"),
  METRIC_SERVICE("Metrics ServerService", "MetricService"),
  RPC_SERVICE("RPC ServerService", "RPCService"),
  INFLUX_SERVICE("InfluxDB Protocol Service", "InfluxDB Protocol"),
  MQTT_SERVICE("MQTTService", "MqttService"),
  MONITOR_SERVICE("Monitor ServerService", "Monitor"),
  STAT_MONITOR_SERVICE("Statistics ServerService", "StatMonitorService"),
  WAL_SERVICE("WAL ServerService", "WalService"),
  CLOSE_MERGE_SERVICE("Close&Merge ServerService", "CloseMergeService"),
  JVM_MEM_CONTROL_SERVICE("Memory Controller", "JvmMemControlService"),
  AUTHORIZATION_SERVICE("Authorization ServerService", "AuthService"),
  FILE_READER_MANAGER_SERVICE("File reader manager ServerService", "FileReaderManagerService"),
  UPGRADE_SERVICE("UPGRADE DataService", "UpgradeService"),
  SETTLE_SERVICE("SETTLE DataService", "SettleService"),
  SYNC_RPC_SERVICE("Sync RPC ServerService", ""),
  SYNC_SERVICE("Sync Service", "SyncService"),
  MERGE_SERVICE("Merge Manager", "Merge Manager"),
  COMPACTION_SERVICE("Compaction Manager", "Compaction Manager"),
  PERFORMANCE_STATISTIC_SERVICE("PERFORMANCE_STATISTIC_SERVICE", "PERFORMANCE_STATISTIC_SERVICE"),
  TVLIST_ALLOCATOR_SERVICE("TVList Allocator", ""),
  UDF_CLASSLOADER_MANAGER_SERVICE("UDF Classloader Manager Service", "UdfClassLoader"),
  TEMPORARY_QUERY_DATA_FILE_SERVICE("Temporary Query Data File Service", "TempQueryDataFile"),
  TRIGGER_REGISTRATION_SERVICE_OLD(
      "Old Standalone Trigger Registration Service", "TriggerRegistration"),
  CACHE_HIT_RATIO_DISPLAY_SERVICE(
      "CACHE_HIT_RATIO_DISPLAY_SERVICE",
      generateJmxName("org.apache.iotdb.service", "Cache Hit Ratio")),
  QUERY_TIME_MANAGER("Query time manager", "Query time"),

  FLUSH_SERVICE(
      "Flush ServerService", generateJmxName("org.apache.iotdb.db.engine.pool", "Flush Manager")),
  CLUSTER_MONITOR_SERVICE("Cluster Monitor ServerService", "Cluster Monitor"),
  SYSTEMINFO_SERVICE("MemTable Monitor Service", "MemTable, Monitor"),
  CONTINUOUS_QUERY_SERVICE("Continuous Query Service", "Continuous Query Service"),
  CLUSTER_INFO_SERVICE("Cluster Monitor Service (thrift-based)", "Cluster Monitor-Thrift"),
  CLUSTER_RPC_SERVICE("Cluster RPC Service", "ClusterRPCService"),
  CLUSTER_META_RPC_SERVICE("Cluster Meta RPC Service", "ClusterMetaRPCService"),
  CLUSTER_META_HEART_BEAT_RPC_SERVICE(
      "Cluster Meta Heartbeat RPC Service", "ClusterMetaHeartbeatRPCService"),
  CLUSTER_DATA_RPC_SERVICE("Cluster Data RPC Service", "ClusterDataRPCService"),
  CLUSTER_DATA_HEART_BEAT_RPC_SERVICE(
      "Cluster Data Heartbeat RPC Service", "ClusterDataHeartbeatRPCService"),
  CLUSTER_META_ENGINE("Cluster Meta Engine", "ClusterMetaEngine"),
  CLUSTER_DATA_ENGINE("Cluster Data Engine", "ClusterDataEngine"),
  REST_SERVICE("REST Service", "REST Service"),
  CONFIG_NODE_SERVICE("Config Node service", "ConfigNodeRPCServer"),
  DATA_NODE_REGION_MIGRATE_SERVICE("Data Node Region Migrate service", ""),
  DATA_NODE_MANAGEMENT_SERVICE("Data Node management service", "DataNodeManagementServer"),
  FRAGMENT_INSTANCE_MANAGER_SERVICE("Fragment instance manager", "FragmentInstanceManager"),
  MPP_DATA_EXCHANGE_SERVICE("MPP Data exchange manager", "MPPDataExchangeManager"),
  INTERNAL_SERVICE("Internal Service", "InternalService"),
  IOT_CONSENSUS_SERVICE("IoTConsensus Service", "IoTConsensusRPCService"),
  PIPE_PLUGIN_CLASSLOADER_MANAGER_SERVICE(
      "Pipe Plugin Classloader Manager Service", "PipePluginClassLoader"),
<<<<<<< HEAD
  MLNode_RPC_SERVICE("Rpc Service for MLNode", "MLNodeRPCService"),
  RAFT_CONSENSUS_SERVICE("Raft consensus Service", "RaftRPCService");

=======
  PIPE_RUNTIME_AGENT("Pipe Runtime Agent", "PipeRuntimeAgent"),
  MLNode_RPC_SERVICE("Rpc Service for MLNode", "MLNodeRPCService");
>>>>>>> d79ba919
  private final String name;
  private final String jmxName;

  ServiceType(String name, String jmxName) {
    this.name = name;
    this.jmxName = jmxName;
  }

  public String getName() {
    return name;
  }

  public String getJmxName() {
    return jmxName;
  }

  private static String generateJmxName(String packageName, String jmxName) {
    return String.format("%s:type=%s", packageName, jmxName);
  }
}<|MERGE_RESOLUTION|>--- conflicted
+++ resolved
@@ -75,14 +75,10 @@
   IOT_CONSENSUS_SERVICE("IoTConsensus Service", "IoTConsensusRPCService"),
   PIPE_PLUGIN_CLASSLOADER_MANAGER_SERVICE(
       "Pipe Plugin Classloader Manager Service", "PipePluginClassLoader"),
-<<<<<<< HEAD
+  PIPE_RUNTIME_AGENT("Pipe Runtime Agent", "PipeRuntimeAgent"),
   MLNode_RPC_SERVICE("Rpc Service for MLNode", "MLNodeRPCService"),
   RAFT_CONSENSUS_SERVICE("Raft consensus Service", "RaftRPCService");
 
-=======
-  PIPE_RUNTIME_AGENT("Pipe Runtime Agent", "PipeRuntimeAgent"),
-  MLNode_RPC_SERVICE("Rpc Service for MLNode", "MLNodeRPCService");
->>>>>>> d79ba919
   private final String name;
   private final String jmxName;
 
