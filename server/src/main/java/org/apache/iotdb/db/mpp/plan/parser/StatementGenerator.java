--- conflicted
+++ resolved
@@ -117,14 +117,9 @@
 
 /** Convert SQL and RPC requests to {@link Statement}. */
 public class StatementGenerator {
-<<<<<<< HEAD
-
-  // TODO @spricoder optimize the method adding metrics
-=======
   private static final PerformanceOverviewMetrics PERFORMANCE_OVERVIEW_METRICS =
       PerformanceOverviewMetrics.getInstance();
 
->>>>>>> 8b163c2f
   public static Statement createStatement(String sql, ZoneId zoneId) {
     return invokeParser(sql, zoneId);
   }
