--- conflicted
+++ resolved
@@ -3953,7 +3953,6 @@
     return sortTmpDir;
   }
 
-<<<<<<< HEAD
   public boolean isIgnoreStateMachine() {
     return ignoreStateMachine;
   }
@@ -3962,8 +3961,6 @@
     this.ignoreStateMachine = ignoreStateMachine;
   }
 
-=======
->>>>>>> d79ba919
   public String getClusterSchemaLimitLevel() {
     return clusterSchemaLimitLevel;
   }
