/*
 * Licensed to the Apache Software Foundation (ASF) under one
 * or more contributor license agreements.  See the NOTICE file
 * distributed with this work for additional information
 * regarding copyright ownership.  The ASF licenses this file
 * to you under the Apache License, Version 2.0 (the
 * "License"); you may not use this file except in compliance
 * with the License.  You may obtain a copy of the License at
 *
 *     http://www.apache.org/licenses/LICENSE-2.0
 *
 * Unless required by applicable law or agreed to in writing,
 * software distributed under the License is distributed on an
 * "AS IS" BASIS, WITHOUT WARRANTIES OR CONDITIONS OF ANY
 * KIND, either express or implied.  See the License for the
 * specific language governing permissions and limitations
 * under the License.
 */

package org.apache.iotdb.db.pipe.task.stage;

<<<<<<< HEAD
import org.apache.iotdb.db.pipe.core.connector.PipeConnectorSubtaskManager;
=======
import org.apache.iotdb.db.pipe.core.connector.manager.PipeConnectorSubtaskManager;
>>>>>>> d79ba919
import org.apache.iotdb.db.pipe.execution.executor.PipeSubtaskExecutorManager;
import org.apache.iotdb.db.pipe.task.queue.ListenableBlockingPendingQueue;
import org.apache.iotdb.pipe.api.customizer.PipeParameters;
import org.apache.iotdb.pipe.api.event.Event;
import org.apache.iotdb.pipe.api.exception.PipeException;

public class PipeTaskConnectorStage extends PipeTaskStage {

  protected final PipeParameters pipeConnectorParameters;

  protected String connectorSubtaskId = null;

  public PipeTaskConnectorStage(PipeParameters pipeConnectorParameters) {
    this.pipeConnectorParameters = pipeConnectorParameters;
<<<<<<< HEAD
  }

  @Override
  public void createSubtask() throws PipeException {
=======
>>>>>>> d79ba919
    connectorSubtaskId =
        PipeConnectorSubtaskManager.instance()
            .register(
                PipeSubtaskExecutorManager.getInstance().getConnectorSubtaskExecutor(),
<<<<<<< HEAD
                pipeConnectorParameters);
  }

  @Override
=======
                pipeConnectorParameters); // TODO: should split to create
  }

  @Override
  public void createSubtask() throws PipeException {}

  @Override
>>>>>>> d79ba919
  public void startSubtask() throws PipeException {
    PipeConnectorSubtaskManager.instance().start(connectorSubtaskId);
  }

  @Override
  public void stopSubtask() throws PipeException {
    PipeConnectorSubtaskManager.instance().stop(connectorSubtaskId);
  }

  @Override
  public void dropSubtask() throws PipeException {
    PipeConnectorSubtaskManager.instance().deregister(connectorSubtaskId);
  }

  public ListenableBlockingPendingQueue<Event> getPipeConnectorPendingQueue() {
    return PipeConnectorSubtaskManager.instance().getPipeConnectorPendingQueue(connectorSubtaskId);
  }
}<|MERGE_RESOLUTION|>--- conflicted
+++ resolved
@@ -19,11 +19,7 @@
 
 package org.apache.iotdb.db.pipe.task.stage;
 
-<<<<<<< HEAD
-import org.apache.iotdb.db.pipe.core.connector.PipeConnectorSubtaskManager;
-=======
 import org.apache.iotdb.db.pipe.core.connector.manager.PipeConnectorSubtaskManager;
->>>>>>> d79ba919
 import org.apache.iotdb.db.pipe.execution.executor.PipeSubtaskExecutorManager;
 import org.apache.iotdb.db.pipe.task.queue.ListenableBlockingPendingQueue;
 import org.apache.iotdb.pipe.api.customizer.PipeParameters;
@@ -38,23 +34,10 @@
 
   public PipeTaskConnectorStage(PipeParameters pipeConnectorParameters) {
     this.pipeConnectorParameters = pipeConnectorParameters;
-<<<<<<< HEAD
-  }
-
-  @Override
-  public void createSubtask() throws PipeException {
-=======
->>>>>>> d79ba919
     connectorSubtaskId =
         PipeConnectorSubtaskManager.instance()
             .register(
                 PipeSubtaskExecutorManager.getInstance().getConnectorSubtaskExecutor(),
-<<<<<<< HEAD
-                pipeConnectorParameters);
-  }
-
-  @Override
-=======
                 pipeConnectorParameters); // TODO: should split to create
   }
 
@@ -62,7 +45,6 @@
   public void createSubtask() throws PipeException {}
 
   @Override
->>>>>>> d79ba919
   public void startSubtask() throws PipeException {
     PipeConnectorSubtaskManager.instance().start(connectorSubtaskId);
   }
