--- conflicted
+++ resolved
@@ -882,24 +882,23 @@
 
   @Override
   public TSStatus deleteModelMetrics(TDeleteModelMetricsReq req) throws TException {
-<<<<<<< HEAD
     IClientSession session = new InternalClientSession(req.getModelId());
     SESSION_MANAGER.registerSession(session);
     SESSION_MANAGER.supplySession(
-        session, "MLNode", TimeZone.getDefault().getID(), ClientVersion.V_1_0);
+            session, "MLNode", TimeZone.getDefault().getID(), ClientVersion.V_1_0);
 
     try {
       DeleteTimeSeriesStatement deleteTimeSeriesStatement = StatementGenerator.createStatement(req);
 
       long queryId = SESSION_MANAGER.requestQueryId();
       ExecutionResult result =
-          COORDINATOR.execute(
-              deleteTimeSeriesStatement,
-              queryId,
-              SESSION_MANAGER.getSessionInfo(session),
-              "",
-              PARTITION_FETCHER,
-              SCHEMA_FETCHER);
+              COORDINATOR.execute(
+                      deleteTimeSeriesStatement,
+                      queryId,
+                      SESSION_MANAGER.getSessionInfo(session),
+                      "",
+                      PARTITION_FETCHER,
+                      SCHEMA_FETCHER);
       return result.status;
     } catch (Exception e) {
       return onQueryException(e, OperationType.DELETE_TIMESERIES);
@@ -907,8 +906,6 @@
       SESSION_MANAGER.closeSession(session, COORDINATOR::cleanupQueryExecution);
       SESSION_MANAGER.removeCurrSession();
     }
-=======
-    return RpcUtils.SUCCESS_STATUS;
   }
 
   @Override
@@ -919,7 +916,6 @@
   @Override
   public TSStatus setThrottleQuota(TSetThrottleQuotaReq req) throws TException {
     return throttleQuotaManager.setThrottleQuota(req);
->>>>>>> 44dfbf1b
   }
 
   private PathPatternTree filterPathPatternTree(PathPatternTree patternTree, String storageGroup) {
