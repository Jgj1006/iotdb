/*
 * Licensed to the Apache Software Foundation (ASF) under one
 * or more contributor license agreements.  See the NOTICE file
 * distributed with this work for additional information
 * regarding copyright ownership.  The ASF licenses this file
 * to you under the Apache License, Version 2.0 (the
 * "License"); you may not use this file except in compliance
 * with the License.  You may obtain a copy of the License at
 *
 *      http://www.apache.org/licenses/LICENSE-2.0
 *
 * Unless required by applicable law or agreed to in writing,
 * software distributed under the License is distributed on an
 * "AS IS" BASIS, WITHOUT WARRANTIES OR CONDITIONS OF ANY
 * KIND, either express or implied.  See the License for the
 * specific language governing permissions and limitations
 * under the License.
 */
package org.apache.iotdb.db.mpp.execution.fragment;

import org.apache.iotdb.commons.path.PartialPath;
import org.apache.iotdb.commons.utils.TestOnly;
import org.apache.iotdb.db.engine.querycontext.QueryDataSource;
import org.apache.iotdb.db.engine.storagegroup.IDataRegionForQuery;
import org.apache.iotdb.db.engine.storagegroup.TsFileResource;
import org.apache.iotdb.db.exception.query.QueryProcessException;
import org.apache.iotdb.db.metadata.idtable.IDTable;
import org.apache.iotdb.db.mpp.common.FragmentInstanceId;
import org.apache.iotdb.db.mpp.common.SessionInfo;
import org.apache.iotdb.db.mpp.statistics.QueryStatistics;
import org.apache.iotdb.db.query.context.QueryContext;
import org.apache.iotdb.db.query.control.FileReaderManager;
import org.apache.iotdb.tsfile.read.filter.basic.Filter;

import org.slf4j.Logger;
import org.slf4j.LoggerFactory;

import java.time.ZoneId;
import java.util.ArrayList;
import java.util.HashSet;
import java.util.Iterator;
import java.util.List;
import java.util.Optional;
import java.util.Set;
import java.util.concurrent.atomic.AtomicLong;
import java.util.concurrent.atomic.AtomicReference;
import java.util.stream.Collectors;

import static org.apache.iotdb.db.mpp.statistics.QueryStatistics.ADD_REFERENCE;
import static org.apache.iotdb.db.mpp.statistics.QueryStatistics.QUERY_RESOURCE_LIST;

public class FragmentInstanceContext extends QueryContext {

  private static final Logger LOGGER = LoggerFactory.getLogger(FragmentInstanceContext.class);
  private static final long END_TIME_INITIAL_VALUE = -1L;
  private final FragmentInstanceId id;

  private final FragmentInstanceStateMachine stateMachine;

  private IDataRegionForQuery dataRegion;
  private Filter timeFilter;
  private List<PartialPath> sourcePaths;
  // Shared by all scan operators in this fragment instance to avoid memory problem
  private QueryDataSource sharedQueryDataSource;
  /** closed tsfile used in this fragment instance */
  private Set<TsFileResource> closedFilePaths;
  /** unClosed tsfile used in this fragment instance */
  private Set<TsFileResource> unClosedFilePaths;
  /** check if there is tmp file to be deleted */
  private boolean mayHaveTmpFile = false;

  private final long createNanos = System.nanoTime();

  private final AtomicLong startNanos = new AtomicLong();
  private final AtomicLong endNanos = new AtomicLong();

  private final AtomicReference<Long> executionStartTime = new AtomicReference<>();
  private final AtomicReference<Long> lastExecutionStartTime = new AtomicReference<>();
  private final AtomicReference<Long> executionEndTime = new AtomicReference<>();

  // session info
  private SessionInfo sessionInfo;

  //    private final GcMonitor gcMonitor;
  //    private final AtomicLong startNanos = new AtomicLong();
  //    private final AtomicLong startFullGcCount = new AtomicLong(-1);
  //    private final AtomicLong startFullGcTimeNanos = new AtomicLong(-1);
  //    private final AtomicLong endNanos = new AtomicLong();
  //    private final AtomicLong endFullGcCount = new AtomicLong(-1);
  //    private final AtomicLong endFullGcTimeNanos = new AtomicLong(-1);

  private static final QueryStatistics QUERY_STATISTICS = QueryStatistics.getInstance();

  public static FragmentInstanceContext createFragmentInstanceContext(
      FragmentInstanceId id, FragmentInstanceStateMachine stateMachine, SessionInfo sessionInfo) {
    FragmentInstanceContext instanceContext =
        new FragmentInstanceContext(id, stateMachine, sessionInfo);
    instanceContext.initialize();
    instanceContext.start();
    return instanceContext;
  }

  public static FragmentInstanceContext createFragmentInstanceContext(
      FragmentInstanceId id,
      FragmentInstanceStateMachine stateMachine,
      SessionInfo sessionInfo,
      IDataRegionForQuery dataRegion,
      Filter timeFilter) {
    FragmentInstanceContext instanceContext =
        new FragmentInstanceContext(id, stateMachine, sessionInfo, dataRegion, timeFilter);
    instanceContext.initialize();
    instanceContext.start();
    return instanceContext;
  }

  public static FragmentInstanceContext createFragmentInstanceContextForCompaction(long queryId) {
    return new FragmentInstanceContext(queryId);
  }

  private FragmentInstanceContext(
      FragmentInstanceId id,
      FragmentInstanceStateMachine stateMachine,
      SessionInfo sessionInfo,
      IDataRegionForQuery dataRegion,
      Filter timeFilter) {
    this.id = id;
    this.stateMachine = stateMachine;
    this.executionEndTime.set(END_TIME_INITIAL_VALUE);
    this.sessionInfo = sessionInfo;
    this.dataRegion = dataRegion;
    this.timeFilter = timeFilter;
  }

  private FragmentInstanceContext(
      FragmentInstanceId id, FragmentInstanceStateMachine stateMachine, SessionInfo sessionInfo) {
    this.id = id;
    this.stateMachine = stateMachine;
    this.executionEndTime.set(END_TIME_INITIAL_VALUE);
    this.sessionInfo = sessionInfo;
  }

  @TestOnly
  public static FragmentInstanceContext createFragmentInstanceContext(
      FragmentInstanceId id, FragmentInstanceStateMachine stateMachine) {
    FragmentInstanceContext instanceContext =
        new FragmentInstanceContext(
            id, stateMachine, new SessionInfo(1, "test", ZoneId.systemDefault().getId()));
    instanceContext.initialize();
    instanceContext.start();
    return instanceContext;
  }

  @TestOnly
  public void setDataRegion(IDataRegionForQuery dataRegion) {
    this.dataRegion = dataRegion;
  }

  // used for compaction
  private FragmentInstanceContext(long queryId) {
    this.queryId = queryId;
    this.id = null;
    this.stateMachine = null;
  }

  public void start() {
    long now = System.currentTimeMillis();
    executionStartTime.compareAndSet(null, now);
    startNanos.compareAndSet(0, System.nanoTime());

    // always update last execution start time
    lastExecutionStartTime.set(now);
  }

  // the state change listener is added here in a separate initialize() method
  // instead of the constructor to prevent leaking the "this" reference to
  // another thread, which will cause unsafe publication of this instance.
  private void initialize() {
    stateMachine.addStateChangeListener(this::updateStatsIfDone);
  }

  private void updateStatsIfDone(FragmentInstanceState newState) {
    if (newState.isDone()) {
      long now = System.currentTimeMillis();

      // before setting the end times, make sure a start has been recorded
      executionStartTime.compareAndSet(null, now);
      startNanos.compareAndSet(0, System.nanoTime());

      // Only update last start time, if the nothing was started
      lastExecutionStartTime.compareAndSet(null, now);

      // use compare and set from initial value to avoid overwriting if there
      // were a duplicate notification, which shouldn't happen
      executionEndTime.compareAndSet(END_TIME_INITIAL_VALUE, now);
      endNanos.compareAndSet(0, System.nanoTime());
    }
  }

  public FragmentInstanceId getId() {
    return id;
  }

  public void failed(Throwable cause) {
    stateMachine.failed(cause);
  }

  /** @return Message string of all failures */
  public String getFailedCause() {
    return stateMachine.getFailureCauses().stream()
        .findFirst()
        .map(Throwable::getMessage)
        .orElse("");
  }

  /** @return List of specific throwable and stack trace */
  public List<FragmentInstanceFailureInfo> getFailureInfoList() {
    return stateMachine.getFailureCauses().stream()
        .map(FragmentInstanceFailureInfo::toFragmentInstanceFailureInfo)
        .collect(Collectors.toList());
  }

  public void finished() {
    stateMachine.finished();
  }

  public void transitionToFlushing() {
    stateMachine.transitionToFlushing();
  }

  public void cancel() {
    stateMachine.cancel();
  }

  public void abort() {
    stateMachine.abort();
  }

  public long getEndTime() {
    return executionEndTime.get();
  }

  @Override
  public long getStartTime() {
    return executionStartTime.get();
  }

  public FragmentInstanceInfo getInstanceInfo() {
    return new FragmentInstanceInfo(
        stateMachine.getState(), getEndTime(), getFailedCause(), getFailureInfoList());
  }

  public FragmentInstanceStateMachine getStateMachine() {
    return stateMachine;
  }

  public SessionInfo getSessionInfo() {
    return sessionInfo;
  }

  public Optional<Throwable> getFailureCause() {
    return Optional.ofNullable(stateMachine.getFailureCauses().peek());
  }

  public Filter getTimeFilter() {
    return timeFilter;
  }

  public IDataRegionForQuery getDataRegion() {
    return dataRegion;
  }

  public void setSourcePaths(List<PartialPath> sourcePaths) {
    this.sourcePaths = sourcePaths;
  }

  public void initQueryDataSource(List<PartialPath> sourcePaths) throws QueryProcessException {
    if (sourcePaths == null) {
      return;
    }
    dataRegion.readLock();
    try {
      List<PartialPath> pathList = new ArrayList<>();
      Set<String> selectedDeviceIdSet = new HashSet<>();
      for (PartialPath path : sourcePaths) {
        PartialPath translatedPath = IDTable.translateQueryPath(path);
        pathList.add(translatedPath);
        selectedDeviceIdSet.add(translatedPath.getDevice());
      }

      long startTime = System.nanoTime();
      this.sharedQueryDataSource =
          dataRegion.query(
              pathList,
              // when all the selected series are under the same device, the QueryDataSource will be
              // filtered according to timeIndex
              selectedDeviceIdSet.size() == 1 ? selectedDeviceIdSet.iterator().next() : null,
              this,
              timeFilter != null ? timeFilter.copy() : null);
      addOperationTime(QUERY_RESOURCE_LIST, System.nanoTime() - startTime);

      // used files should be added before mergeLock is unlocked, or they may be deleted by
      // running merge
      if (sharedQueryDataSource != null) {
        closedFilePaths = new HashSet<>();
        unClosedFilePaths = new HashSet<>();
        startTime = System.nanoTime();
        addUsedFilesForQuery(sharedQueryDataSource);
        addOperationTime(ADD_REFERENCE, System.nanoTime() - startTime);
      }
    } finally {
      dataRegion.readUnlock();
    }
  }

  public synchronized QueryDataSource getSharedQueryDataSource() throws QueryProcessException {
    if (sharedQueryDataSource == null) {
      initQueryDataSource(sourcePaths);
    }
    return sharedQueryDataSource;
  }

  /** Add the unique file paths to closeddFilePathsMap and unClosedFilePathsMap. */
  private void addUsedFilesForQuery(QueryDataSource dataSource) {

    // sequence data
    addUsedFilesForQuery(dataSource.getSeqResources());

    // unsequence data
    addUsedFilesForQuery(dataSource.getUnseqResources());
  }

  private void addUsedFilesForQuery(List<TsFileResource> resources) {
    Iterator<TsFileResource> iterator = resources.iterator();
    while (iterator.hasNext()) {
      TsFileResource tsFileResource = iterator.next();
      boolean isClosed = tsFileResource.isClosed();
      addFilePathToMap(tsFileResource, isClosed);

      // this file may be deleted just before we lock it
      if (tsFileResource.isDeleted()) {
        Set<TsFileResource> pathSet = isClosed ? closedFilePaths : unClosedFilePaths;
        // This resource may be removed by other threads of this query.
        if (pathSet.remove(tsFileResource)) {
          FileReaderManager.getInstance().decreaseFileReaderReference(tsFileResource, isClosed);
        }
        iterator.remove();
      }
    }
  }

  /**
   * Increase the usage reference of filePath of job id. Before the invoking of this method, <code>
   * this.setqueryIdForCurrentRequestThread</code> has been invoked, so <code>
   * sealedFilePathsMap.get(queryId)</code> or <code>unsealedFilePathsMap.get(queryId)</code> must
   * not return null.
   */
  private void addFilePathToMap(TsFileResource tsFile, boolean isClosed) {
    Set<TsFileResource> pathSet = isClosed ? closedFilePaths : unClosedFilePaths;
    if (!pathSet.contains(tsFile)) {
      pathSet.add(tsFile);
      FileReaderManager.getInstance().increaseFileReaderReference(tsFile, isClosed);
    }
  }

  /**
   * All file paths used by this fragment instance must be cleared and thus the usage reference must
   * be decreased.
   */
  protected synchronized void releaseResource() {
    // For schema related query FI, closedFilePaths and unClosedFilePaths will be null
    if (closedFilePaths != null) {
      for (TsFileResource tsFile : closedFilePaths) {
        FileReaderManager.getInstance().decreaseFileReaderReference(tsFile, true);
      }
      closedFilePaths = null;
    }

    if (unClosedFilePaths != null) {
      for (TsFileResource tsFile : unClosedFilePaths) {
        FileReaderManager.getInstance().decreaseFileReaderReference(tsFile, false);
      }
      unClosedFilePaths = null;
    }

    dataRegion = null;
    timeFilter = null;
    sourcePaths = null;
    sharedQueryDataSource = null;
  }

<<<<<<< HEAD
  public void addOperationTime(String key, long costTimeInNanos) {
    QUERY_STATISTICS.addCost(key, costTimeInNanos);
=======
  public void setMayHaveTmpFile(boolean mayHaveTmpFile) {
    this.mayHaveTmpFile = mayHaveTmpFile;
  }

  public boolean mayHaveTmpFile() {
    return mayHaveTmpFile;
>>>>>>> 10d4eba1
  }
}<|MERGE_RESOLUTION|>--- conflicted
+++ resolved
@@ -388,16 +388,15 @@
     sharedQueryDataSource = null;
   }
 
-<<<<<<< HEAD
+  public void setMayHaveTmpFile(boolean mayHaveTmpFile) {
+    this.mayHaveTmpFile = mayHaveTmpFile;
+  }
+
+  public boolean mayHaveTmpFile() {
+    return mayHaveTmpFile;
+  }
+
   public void addOperationTime(String key, long costTimeInNanos) {
     QUERY_STATISTICS.addCost(key, costTimeInNanos);
-=======
-  public void setMayHaveTmpFile(boolean mayHaveTmpFile) {
-    this.mayHaveTmpFile = mayHaveTmpFile;
-  }
-
-  public boolean mayHaveTmpFile() {
-    return mayHaveTmpFile;
->>>>>>> 10d4eba1
   }
 }