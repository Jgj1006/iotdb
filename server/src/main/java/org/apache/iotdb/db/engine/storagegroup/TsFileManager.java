--- conflicted
+++ resolved
@@ -555,8 +555,6 @@
       }
     }
   }
-<<<<<<< HEAD
-=======
 
   // ({systemTime}-{versionNum}-{innerCompactionNum}-{crossCompactionNum}.tsfile)
   public static int compareFileName(File o1, File o2) {
@@ -579,5 +577,4 @@
   public long getNextCompactionTaskId() {
     return currentCompactionTaskSerialId.getAndIncrement();
   }
->>>>>>> 0b130fd4
 }