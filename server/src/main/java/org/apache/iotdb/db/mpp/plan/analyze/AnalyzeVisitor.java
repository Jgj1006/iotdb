/*
 * Licensed to the Apache Software Foundation (ASF) under one
 * or more contributor license agreements.  See the NOTICE file
 * distributed with this work for additional information
 * regarding copyright ownership.  The ASF licenses this file
 * to you under the Apache License, Version 2.0 (the
 * "License"); you may not use this file except in compliance
 * with the License.  You may obtain a copy of the License at
 *
 *     http://www.apache.org/licenses/LICENSE-2.0
 *
 * Unless required by applicable law or agreed to in writing,
 * software distributed under the License is distributed on an
 * "AS IS" BASIS, WITHOUT WARRANTIES OR CONDITIONS OF ANY
 * KIND, either express or implied.  See the License for the
 * specific language governing permissions and limitations
 * under the License.
 */
package org.apache.iotdb.db.mpp.plan.analyze;

import org.apache.iotdb.common.rpc.thrift.TTimePartitionSlot;
import org.apache.iotdb.commons.conf.IoTDBConstant;
import org.apache.iotdb.commons.exception.IllegalPathException;
import org.apache.iotdb.commons.exception.MetadataException;
import org.apache.iotdb.commons.partition.DataPartition;
import org.apache.iotdb.commons.partition.DataPartitionQueryParam;
import org.apache.iotdb.commons.partition.SchemaNodeManagementPartition;
import org.apache.iotdb.commons.partition.SchemaPartition;
import org.apache.iotdb.commons.path.MeasurementPath;
import org.apache.iotdb.commons.path.PartialPath;
import org.apache.iotdb.commons.path.PathPatternTree;
import org.apache.iotdb.db.conf.IoTDBConfig;
import org.apache.iotdb.db.conf.IoTDBDescriptor;
import org.apache.iotdb.db.engine.storagegroup.TsFileResource;
import org.apache.iotdb.db.engine.storagegroup.TsFileResourceStatus;
import org.apache.iotdb.db.exception.LoadFileException;
import org.apache.iotdb.db.exception.VerifyMetadataException;
import org.apache.iotdb.db.exception.metadata.template.TemplateImcompatibeException;
import org.apache.iotdb.db.exception.sql.MeasurementNotExistException;
import org.apache.iotdb.db.exception.sql.SemanticException;
import org.apache.iotdb.db.exception.sql.StatementAnalyzeException;
import org.apache.iotdb.db.metadata.template.Template;
import org.apache.iotdb.db.mpp.common.MPPQueryContext;
import org.apache.iotdb.db.mpp.common.header.ColumnHeader;
import org.apache.iotdb.db.mpp.common.header.DatasetHeader;
import org.apache.iotdb.db.mpp.common.header.DatasetHeaderFactory;
import org.apache.iotdb.db.mpp.common.schematree.DeviceSchemaInfo;
import org.apache.iotdb.db.mpp.common.schematree.ISchemaTree;
import org.apache.iotdb.db.mpp.plan.Coordinator;
import org.apache.iotdb.db.mpp.plan.execution.ExecutionResult;
import org.apache.iotdb.db.mpp.plan.expression.Expression;
import org.apache.iotdb.db.mpp.plan.expression.ExpressionType;
import org.apache.iotdb.db.mpp.plan.expression.leaf.TimeSeriesOperand;
import org.apache.iotdb.db.mpp.plan.expression.multi.FunctionExpression;
import org.apache.iotdb.db.mpp.plan.planner.plan.parameter.DeviceViewIntoPathDescriptor;
import org.apache.iotdb.db.mpp.plan.planner.plan.parameter.FillDescriptor;
import org.apache.iotdb.db.mpp.plan.planner.plan.parameter.GroupByTimeParameter;
import org.apache.iotdb.db.mpp.plan.planner.plan.parameter.IntoPathDescriptor;
import org.apache.iotdb.db.mpp.plan.planner.plan.parameter.OrderByParameter;
import org.apache.iotdb.db.mpp.plan.statement.Statement;
import org.apache.iotdb.db.mpp.plan.statement.StatementNode;
import org.apache.iotdb.db.mpp.plan.statement.StatementVisitor;
import org.apache.iotdb.db.mpp.plan.statement.component.FillComponent;
import org.apache.iotdb.db.mpp.plan.statement.component.GroupByTimeComponent;
import org.apache.iotdb.db.mpp.plan.statement.component.IntoComponent;
import org.apache.iotdb.db.mpp.plan.statement.component.Ordering;
import org.apache.iotdb.db.mpp.plan.statement.component.ResultColumn;
import org.apache.iotdb.db.mpp.plan.statement.component.SortItem;
import org.apache.iotdb.db.mpp.plan.statement.component.SortKey;
import org.apache.iotdb.db.mpp.plan.statement.component.WhereCondition;
import org.apache.iotdb.db.mpp.plan.statement.crud.DeleteDataStatement;
import org.apache.iotdb.db.mpp.plan.statement.crud.InsertMultiTabletsStatement;
import org.apache.iotdb.db.mpp.plan.statement.crud.InsertRowStatement;
import org.apache.iotdb.db.mpp.plan.statement.crud.InsertRowsOfOneDeviceStatement;
import org.apache.iotdb.db.mpp.plan.statement.crud.InsertRowsStatement;
import org.apache.iotdb.db.mpp.plan.statement.crud.InsertStatement;
import org.apache.iotdb.db.mpp.plan.statement.crud.InsertTabletStatement;
import org.apache.iotdb.db.mpp.plan.statement.crud.LoadTsFileStatement;
import org.apache.iotdb.db.mpp.plan.statement.crud.QueryStatement;
import org.apache.iotdb.db.mpp.plan.statement.internal.InternalCreateTimeSeriesStatement;
import org.apache.iotdb.db.mpp.plan.statement.internal.SchemaFetchStatement;
import org.apache.iotdb.db.mpp.plan.statement.metadata.AlterTimeSeriesStatement;
import org.apache.iotdb.db.mpp.plan.statement.metadata.CountDevicesStatement;
import org.apache.iotdb.db.mpp.plan.statement.metadata.CountLevelTimeSeriesStatement;
import org.apache.iotdb.db.mpp.plan.statement.metadata.CountNodesStatement;
import org.apache.iotdb.db.mpp.plan.statement.metadata.CountStorageGroupStatement;
import org.apache.iotdb.db.mpp.plan.statement.metadata.CountTimeSeriesStatement;
import org.apache.iotdb.db.mpp.plan.statement.metadata.CreateAlignedTimeSeriesStatement;
import org.apache.iotdb.db.mpp.plan.statement.metadata.CreateMultiTimeSeriesStatement;
import org.apache.iotdb.db.mpp.plan.statement.metadata.CreateTimeSeriesStatement;
import org.apache.iotdb.db.mpp.plan.statement.metadata.SetStorageGroupStatement;
import org.apache.iotdb.db.mpp.plan.statement.metadata.ShowChildNodesStatement;
import org.apache.iotdb.db.mpp.plan.statement.metadata.ShowChildPathsStatement;
import org.apache.iotdb.db.mpp.plan.statement.metadata.ShowClusterStatement;
import org.apache.iotdb.db.mpp.plan.statement.metadata.ShowDevicesStatement;
import org.apache.iotdb.db.mpp.plan.statement.metadata.ShowStorageGroupStatement;
import org.apache.iotdb.db.mpp.plan.statement.metadata.ShowTTLStatement;
import org.apache.iotdb.db.mpp.plan.statement.metadata.ShowTimeSeriesStatement;
import org.apache.iotdb.db.mpp.plan.statement.metadata.template.ActivateTemplateStatement;
import org.apache.iotdb.db.mpp.plan.statement.metadata.template.CreateSchemaTemplateStatement;
import org.apache.iotdb.db.mpp.plan.statement.metadata.template.SetSchemaTemplateStatement;
import org.apache.iotdb.db.mpp.plan.statement.metadata.template.ShowNodesInSchemaTemplateStatement;
import org.apache.iotdb.db.mpp.plan.statement.metadata.template.ShowPathSetTemplateStatement;
import org.apache.iotdb.db.mpp.plan.statement.metadata.template.ShowPathsUsingTemplateStatement;
import org.apache.iotdb.db.mpp.plan.statement.metadata.template.ShowSchemaTemplateStatement;
import org.apache.iotdb.db.mpp.plan.statement.sys.ExplainStatement;
import org.apache.iotdb.db.mpp.plan.statement.sys.ShowVersionStatement;
import org.apache.iotdb.db.mpp.plan.statement.sys.sync.ShowPipeSinkTypeStatement;
import org.apache.iotdb.db.mpp.statistics.QueryStatistics;
import org.apache.iotdb.db.query.control.SessionManager;
import org.apache.iotdb.db.utils.FileLoaderUtils;
import org.apache.iotdb.db.utils.TimePartitionUtils;
import org.apache.iotdb.rpc.TSStatusCode;
import org.apache.iotdb.tsfile.common.constant.TsFileConstant;
import org.apache.iotdb.tsfile.file.metadata.TimeseriesMetadata;
import org.apache.iotdb.tsfile.file.metadata.enums.CompressionType;
import org.apache.iotdb.tsfile.file.metadata.enums.TSDataType;
import org.apache.iotdb.tsfile.file.metadata.enums.TSEncoding;
import org.apache.iotdb.tsfile.read.TsFileSequenceReader;
import org.apache.iotdb.tsfile.read.common.TimeRange;
import org.apache.iotdb.tsfile.read.filter.GroupByFilter;
import org.apache.iotdb.tsfile.read.filter.GroupByMonthFilter;
import org.apache.iotdb.tsfile.read.filter.basic.Filter;
import org.apache.iotdb.tsfile.read.filter.factory.FilterFactory;
import org.apache.iotdb.tsfile.utils.Pair;
import org.apache.iotdb.tsfile.write.schema.MeasurementSchema;

import org.slf4j.Logger;
import org.slf4j.LoggerFactory;

import java.io.File;
import java.io.IOException;
import java.util.ArrayList;
import java.util.Arrays;
import java.util.Collections;
import java.util.HashMap;
import java.util.HashSet;
import java.util.Iterator;
import java.util.LinkedHashMap;
import java.util.LinkedHashSet;
import java.util.LinkedList;
import java.util.List;
import java.util.Locale;
import java.util.Map;
import java.util.Objects;
import java.util.Set;
import java.util.TimeZone;
import java.util.stream.Collectors;

import static com.google.common.base.Preconditions.checkState;
import static org.apache.iotdb.commons.conf.IoTDBConstant.ALLOWED_SCHEMA_PROPS;
import static org.apache.iotdb.commons.conf.IoTDBConstant.DEADBAND;
import static org.apache.iotdb.commons.conf.IoTDBConstant.LOSS;
import static org.apache.iotdb.commons.conf.IoTDBConstant.ONE_LEVEL_PATH_WILDCARD;
import static org.apache.iotdb.db.metadata.MetadataConstant.ALL_RESULT_NODES;
import static org.apache.iotdb.db.mpp.common.header.ColumnHeaderConstant.DEVICE;
import static org.apache.iotdb.db.mpp.plan.analyze.SelectIntoUtils.constructTargetDevice;
import static org.apache.iotdb.db.mpp.plan.analyze.SelectIntoUtils.constructTargetMeasurement;
import static org.apache.iotdb.db.mpp.plan.analyze.SelectIntoUtils.constructTargetPath;

/** This visitor is used to analyze each type of Statement and returns the {@link Analysis}. */
public class AnalyzeVisitor extends StatementVisitor<Analysis, MPPQueryContext> {

  private static final Logger logger = LoggerFactory.getLogger(Analyzer.class);

  private static final IoTDBConfig CONFIG = IoTDBDescriptor.getInstance().getConfig();

  private final IPartitionFetcher partitionFetcher;
  private final ISchemaFetcher schemaFetcher;

  public AnalyzeVisitor(IPartitionFetcher partitionFetcher, ISchemaFetcher schemaFetcher) {
    this.partitionFetcher = partitionFetcher;
    this.schemaFetcher = schemaFetcher;
  }

  @Override
  public Analysis visitNode(StatementNode node, MPPQueryContext context) {
    throw new UnsupportedOperationException(
        "Unsupported statement type: " + node.getClass().getName());
  }

  @Override
  public Analysis visitExplain(ExplainStatement explainStatement, MPPQueryContext context) {
    Analysis analysis = visitQuery(explainStatement.getQueryStatement(), context);
    analysis.setStatement(explainStatement);
    analysis.setFinishQueryAfterAnalyze(true);
    return analysis;
  }

  @Override
  public Analysis visitQuery(QueryStatement queryStatement, MPPQueryContext context) {
    Analysis analysis = new Analysis();
    try {
      // check for semantic errors
      queryStatement.semanticCheck();

      // concat path and construct path pattern tree
      PathPatternTree patternTree = new PathPatternTree();
      queryStatement =
          (QueryStatement) new ConcatPathRewriter().rewrite(queryStatement, patternTree);
      analysis.setStatement(queryStatement);

      // request schema fetch API
      logger.debug("[StartFetchSchema]");
      ISchemaTree schemaTree;

      long startTime = System.nanoTime();
      if (queryStatement.isGroupByTag()) {
        schemaTree = schemaFetcher.fetchSchemaWithTags(patternTree);
      } else {
        schemaTree = schemaFetcher.fetchSchema(patternTree);
      }
      QueryStatistics.getInstance()
          .addCost(QueryStatistics.SCHEMA_FETCHER, System.nanoTime() - startTime);

      logger.debug("[EndFetchSchema]");
      // If there is no leaf node in the schema tree, the query should be completed immediately
      if (schemaTree.isEmpty()) {
        if (queryStatement.isSelectInto()) {
          analysis.setRespDatasetHeader(
              DatasetHeaderFactory.getSelectIntoHeader(queryStatement.isAlignByDevice()));
        }
        if (queryStatement.isLastQuery()) {
          analysis.setRespDatasetHeader(DatasetHeaderFactory.getLastQueryHeader());
        }
        analysis.setFinishQueryAfterAnalyze(true);
        return analysis;
      }

      // extract global time filter from query filter and determine if there is a value filter
      analyzeGlobalTimeFilter(analysis, queryStatement);

      if (queryStatement.isLastQuery()) {
        if (analysis.hasValueFilter()) {
          throw new SemanticException("Only time filters are supported in LAST query");
        }
        analyzeOrderBy(analysis, queryStatement);
        return analyzeLast(analysis, schemaTree.getAllMeasurement(), schemaTree);
      }

      List<Pair<Expression, String>> outputExpressions;
      if (queryStatement.isAlignByDevice()) {
        Set<PartialPath> deviceSet = analyzeFrom(queryStatement, schemaTree);
        outputExpressions = analyzeSelect(analysis, queryStatement, schemaTree, deviceSet);

        Map<String, Set<Expression>> deviceToAggregationExpressions = new HashMap<>();
        analyzeHaving(
            analysis, queryStatement, schemaTree, deviceSet, deviceToAggregationExpressions);
        analyzeDeviceToAggregation(analysis, queryStatement, deviceToAggregationExpressions);
        analysis.setDeviceToAggregationExpressions(deviceToAggregationExpressions);

        analyzeDeviceToWhere(analysis, queryStatement, schemaTree, deviceSet);
        analyzeDeviceToSourceTransform(analysis, queryStatement);

        analyzeDeviceToSource(analysis, queryStatement);
        analyzeDeviceView(analysis, queryStatement, outputExpressions);

        analyzeInto(analysis, queryStatement, deviceSet, outputExpressions);
      } else {
        Map<Integer, List<Pair<Expression, String>>> outputExpressionMap =
            analyzeSelect(analysis, queryStatement, schemaTree);
        outputExpressions = new ArrayList<>();
        outputExpressionMap.values().forEach(outputExpressions::addAll);
        analyzeHaving(analysis, queryStatement, schemaTree);
        analyzeGroupByLevel(analysis, queryStatement, outputExpressionMap, outputExpressions);
        analyzeGroupByTag(analysis, queryStatement, outputExpressions, schemaTree);
        Set<Expression> selectExpressions =
            outputExpressions.stream()
                .map(Pair::getLeft)
                .collect(Collectors.toCollection(LinkedHashSet::new));
        analysis.setSelectExpressions(selectExpressions);

        analyzeAggregation(analysis, queryStatement);

        analyzeWhere(analysis, queryStatement, schemaTree);
        analyzeSourceTransform(analysis, queryStatement);

        analyzeSource(analysis, queryStatement);

        analyzeInto(analysis, queryStatement, outputExpressions);
      }

      analyzeGroupBy(analysis, queryStatement);

      analyzeFill(analysis, queryStatement);

      // generate result set header according to output expressions
      analyzeOutput(analysis, queryStatement, outputExpressions);

      // fetch partition information
      analyzeDataPartition(analysis, queryStatement, schemaTree);

    } catch (StatementAnalyzeException e) {
      logger.warn("Meet error when analyzing the query statement: ", e);
      throw new StatementAnalyzeException(
          "Meet error when analyzing the query statement: " + e.getMessage());
    }
    return analysis;
  }

  private void analyzeGlobalTimeFilter(Analysis analysis, QueryStatement queryStatement) {
    Filter globalTimeFilter = null;
    boolean hasValueFilter = false;
    if (queryStatement.getWhereCondition() != null) {
      WhereCondition whereCondition = queryStatement.getWhereCondition();
      Expression predicate = whereCondition.getPredicate();

      Pair<Filter, Boolean> resultPair =
          ExpressionAnalyzer.extractGlobalTimeFilter(predicate, true, true);
      globalTimeFilter = resultPair.left;
      hasValueFilter = resultPair.right;

      predicate = ExpressionAnalyzer.evaluatePredicate(predicate);

      // set where condition to null if predicate is true or time filter.
      if (!hasValueFilter
          || (predicate.getExpressionType().equals(ExpressionType.CONSTANT)
              && Boolean.parseBoolean(predicate.getExpressionString()))) {
        queryStatement.setWhereCondition(null);
      } else {
        whereCondition.setPredicate(predicate);
      }
    }
    if (queryStatement.isGroupByTime()) {
      GroupByTimeComponent groupByTimeComponent = queryStatement.getGroupByTimeComponent();
      Filter groupByFilter = initGroupByFilter(groupByTimeComponent);
      if (globalTimeFilter == null) {
        globalTimeFilter = groupByFilter;
      } else {
        globalTimeFilter = FilterFactory.and(globalTimeFilter, groupByFilter);
      }
    }
    analysis.setGlobalTimeFilter(globalTimeFilter);
    analysis.setHasValueFilter(hasValueFilter);
  }

  private Analysis analyzeLast(
      Analysis analysis, List<MeasurementPath> allSelectedPath, ISchemaTree schemaTree) {
    Set<Expression> sourceExpressions;
    List<SortItem> sortItemList = analysis.getMergeOrderParameter().getSortItemList();
    if (sortItemList.size() > 0) {
      checkState(
          sortItemList.size() == 1 && sortItemList.get(0).getSortKey() == SortKey.TIMESERIES,
          "Last queries only support sorting by timeseries now.");
      boolean isAscending = sortItemList.get(0).getOrdering() == Ordering.ASC;
      sourceExpressions =
          allSelectedPath.stream()
              .map(TimeSeriesOperand::new)
              .sorted(
                  (o1, o2) ->
                      isAscending
                          ? o1.getExpressionString().compareTo(o2.getExpressionString())
                          : o2.getExpressionString().compareTo(o1.getExpressionString()))
              .collect(Collectors.toCollection(LinkedHashSet::new));
    } else {
      sourceExpressions =
          allSelectedPath.stream()
              .map(TimeSeriesOperand::new)
              .collect(Collectors.toCollection(LinkedHashSet::new));
    }

    sourceExpressions.forEach(expression -> analyzeExpression(analysis, expression));
    analysis.setSourceExpressions(sourceExpressions);

    analysis.setRespDatasetHeader(DatasetHeaderFactory.getLastQueryHeader());

    Set<String> deviceSet =
        allSelectedPath.stream().map(MeasurementPath::getDevice).collect(Collectors.toSet());

    Pair<List<TTimePartitionSlot>, Pair<Boolean, Boolean>> res =
        getTimePartitionSlotList(analysis.getGlobalTimeFilter());

    DataPartition dataPartition;

    // there is no satisfied time range
    if (res.left.isEmpty() && !res.right.left) {
      dataPartition =
          new DataPartition(
              Collections.emptyMap(),
              CONFIG.getSeriesPartitionExecutorClass(),
              CONFIG.getSeriesPartitionSlotNum());
    } else {
      Map<String, List<DataPartitionQueryParam>> sgNameToQueryParamsMap = new HashMap<>();
      for (String devicePath : deviceSet) {
        DataPartitionQueryParam queryParam =
            new DataPartitionQueryParam(devicePath, res.left, res.right.left, res.right.right);
        sgNameToQueryParamsMap
            .computeIfAbsent(schemaTree.getBelongedDatabase(devicePath), key -> new ArrayList<>())
            .add(queryParam);
      }

      if (res.right.left || res.right.right) {
        dataPartition =
            partitionFetcher.getDataPartitionWithUnclosedTimeRange(sgNameToQueryParamsMap);
      } else {
        dataPartition = partitionFetcher.getDataPartition(sgNameToQueryParamsMap);
      }
    }

<<<<<<< HEAD
    long startTime = System.nanoTime();
    DataPartition dataPartition = partitionFetcher.getDataPartition(sgNameToQueryParamsMap);
    QueryStatistics.getInstance()
        .addCost(QueryStatistics.PARTITION_FETCHER, System.nanoTime() - startTime);
=======
>>>>>>> a7a1738c
    analysis.setDataPartitionInfo(dataPartition);

    return analysis;
  }

  private Map<Integer, List<Pair<Expression, String>>> analyzeSelect(
      Analysis analysis, QueryStatement queryStatement, ISchemaTree schemaTree) {
    Map<Integer, List<Pair<Expression, String>>> outputExpressionMap = new HashMap<>();
    boolean isGroupByLevel = queryStatement.isGroupByLevel();
    ColumnPaginationController paginationController =
        new ColumnPaginationController(
            queryStatement.getSeriesLimit(),
            queryStatement.getSeriesOffset(),
            queryStatement.isLastQuery() || isGroupByLevel);
    int columnIndex = 0;
    for (ResultColumn resultColumn : queryStatement.getSelectComponent().getResultColumns()) {
      List<Pair<Expression, String>> outputExpressions = new ArrayList<>();
      boolean hasAlias = resultColumn.hasAlias();
      List<Expression> resultExpressions =
          ExpressionAnalyzer.removeWildcardInExpression(resultColumn.getExpression(), schemaTree);
      if (hasAlias
          && !queryStatement.isGroupByLevel()
          && !queryStatement.isGroupByTag()
          && resultExpressions.size() > 1) {
        throw new SemanticException(
            String.format(
                "alias '%s' can only be matched with one time series", resultColumn.getAlias()));
      }
      for (Expression expression : resultExpressions) {
        if (paginationController.hasCurOffset()) {
          paginationController.consumeOffset();
          continue;
        }
        if (paginationController.hasCurLimit()) {
          if (isGroupByLevel) {
            analyzeExpression(analysis, expression);
            outputExpressions.add(new Pair<>(expression, resultColumn.getAlias()));
            queryStatement
                .getGroupByLevelComponent()
                .updateIsCountStar(resultColumn.getExpression());
          } else {
            Expression expressionWithoutAlias =
                ExpressionAnalyzer.removeAliasFromExpression(expression);
            String alias =
                !Objects.equals(expressionWithoutAlias, expression)
                    ? expression.getExpressionString()
                    : null;
            alias = hasAlias ? resultColumn.getAlias() : alias;
            analyzeExpression(analysis, expressionWithoutAlias);
            outputExpressions.add(new Pair<>(expressionWithoutAlias, alias));
          }
          paginationController.consumeLimit();
        } else {
          break;
        }
      }
      outputExpressionMap.put(columnIndex++, outputExpressions);
    }
    return outputExpressionMap;
  }

  private Set<PartialPath> analyzeFrom(QueryStatement queryStatement, ISchemaTree schemaTree) {
    // device path patterns in FROM clause
    List<PartialPath> devicePatternList = queryStatement.getFromComponent().getPrefixPaths();

    Set<PartialPath> deviceSet = new LinkedHashSet<>();
    for (PartialPath devicePattern : devicePatternList) {
      // get all matched devices
      deviceSet.addAll(
          schemaTree.getMatchedDevices(devicePattern).stream()
              .map(DeviceSchemaInfo::getDevicePath)
              .collect(Collectors.toList()));
    }
    return deviceSet;
  }

  private List<Pair<Expression, String>> analyzeSelect(
      Analysis analysis,
      QueryStatement queryStatement,
      ISchemaTree schemaTree,
      Set<PartialPath> deviceSet) {
    List<Pair<Expression, String>> outputExpressions = new ArrayList<>();
    Map<String, Set<Expression>> deviceToSelectExpressions = new HashMap<>();

    ColumnPaginationController paginationController =
        new ColumnPaginationController(
            queryStatement.getSeriesLimit(), queryStatement.getSeriesOffset(), false);

    for (ResultColumn resultColumn : queryStatement.getSelectComponent().getResultColumns()) {
      Expression selectExpression = resultColumn.getExpression();
      boolean hasAlias = resultColumn.hasAlias();

      // select expression after removing wildcard
      // use LinkedHashMap for order-preserving
      Map<Expression, Map<String, Expression>> measurementToDeviceSelectExpressions =
          new LinkedHashMap<>();
      for (PartialPath device : deviceSet) {
        List<Expression> selectExpressionsOfOneDevice =
            ExpressionAnalyzer.concatDeviceAndRemoveWildcard(selectExpression, device, schemaTree);
        for (Expression expression : selectExpressionsOfOneDevice) {
          Expression measurementExpression =
              ExpressionAnalyzer.getMeasurementExpression(expression);
          measurementToDeviceSelectExpressions
              .computeIfAbsent(measurementExpression, key -> new LinkedHashMap<>())
              .put(device.getFullPath(), ExpressionAnalyzer.removeAliasFromExpression(expression));
        }
      }

      if (hasAlias && measurementToDeviceSelectExpressions.keySet().size() > 1) {
        throw new SemanticException(
            String.format(
                "alias '%s' can only be matched with one time series", resultColumn.getAlias()));
      }

      for (Expression measurementExpression : measurementToDeviceSelectExpressions.keySet()) {
        if (paginationController.hasCurOffset()) {
          paginationController.consumeOffset();
          continue;
        }
        if (paginationController.hasCurLimit()) {
          Map<String, Expression> deviceToSelectExpressionsOfOneMeasurement =
              measurementToDeviceSelectExpressions.get(measurementExpression);
          deviceToSelectExpressionsOfOneMeasurement
              .values()
              .forEach(expression -> analyzeExpression(analysis, expression));
          // check whether the datatype of paths which has the same measurement name are
          // consistent
          // if not, throw a SemanticException
          checkDataTypeConsistencyInAlignByDevice(
              analysis, new ArrayList<>(deviceToSelectExpressionsOfOneMeasurement.values()));

          // add outputExpressions
          Expression measurementExpressionWithoutAlias =
              ExpressionAnalyzer.removeAliasFromExpression(measurementExpression);
          String alias =
              !Objects.equals(measurementExpressionWithoutAlias, measurementExpression)
                  ? measurementExpression.getExpressionString()
                  : null;
          alias = hasAlias ? resultColumn.getAlias() : alias;
          analyzeExpression(analysis, measurementExpressionWithoutAlias);
          outputExpressions.add(new Pair<>(measurementExpressionWithoutAlias, alias));

          // add deviceToSelectExpressions
          for (String deviceName : deviceToSelectExpressionsOfOneMeasurement.keySet()) {
            Expression expression = deviceToSelectExpressionsOfOneMeasurement.get(deviceName);
            Expression expressionWithoutAlias =
                ExpressionAnalyzer.removeAliasFromExpression(expression);
            analyzeExpression(analysis, expressionWithoutAlias);
            deviceToSelectExpressions
                .computeIfAbsent(deviceName, key -> new LinkedHashSet<>())
                .add(expressionWithoutAlias);
          }
          paginationController.consumeLimit();
        } else {
          break;
        }
      }
    }

    analysis.setDeviceToSelectExpressions(deviceToSelectExpressions);
    return outputExpressions;
  }

  private void analyzeHaving(
      Analysis analysis, QueryStatement queryStatement, ISchemaTree schemaTree) {
    if (!queryStatement.hasHaving()) {
      return;
    }

    // get removeWildcard Expressions in Having
    List<Expression> conJunctions =
        ExpressionAnalyzer.removeWildcardInFilter(
            queryStatement.getHavingCondition().getPredicate(),
            queryStatement.getFromComponent().getPrefixPaths(),
            schemaTree,
            false);
    Expression havingExpression =
        ExpressionUtils.constructQueryFilter(
            conJunctions.stream().distinct().collect(Collectors.toList()));
    analyzeExpression(analysis, havingExpression);

    analysis.setHavingExpression(havingExpression);
  }

  private void analyzeHaving(
      Analysis analysis,
      QueryStatement queryStatement,
      ISchemaTree schemaTree,
      Set<PartialPath> deviceSet,
      Map<String, Set<Expression>> deviceToAggregationExpressions) {
    if (!queryStatement.hasHaving()) {
      return;
    }

    Expression havingExpression = queryStatement.getHavingCondition().getPredicate();
    Set<Expression> conJunctions = new HashSet<>();

    for (PartialPath device : deviceSet) {
      List<Expression> expressionsInHaving =
          ExpressionAnalyzer.concatDeviceAndRemoveWildcard(havingExpression, device, schemaTree);

      conJunctions.addAll(
          expressionsInHaving.stream()
              .map(ExpressionAnalyzer::getMeasurementExpression)
              .collect(Collectors.toList()));

      for (Expression expression : expressionsInHaving) {
        Set<Expression> aggregationExpressions = new LinkedHashSet<>();
        for (Expression aggregationExpression :
            ExpressionAnalyzer.searchAggregationExpressions(expression)) {
          analyzeExpression(analysis, aggregationExpression);
          aggregationExpressions.add(aggregationExpression);
        }
        deviceToAggregationExpressions
            .computeIfAbsent(device.getFullPath(), key -> new LinkedHashSet<>())
            .addAll(aggregationExpressions);
      }
    }

    havingExpression = ExpressionUtils.constructQueryFilter(new ArrayList<>(conJunctions));
    analyzeExpression(analysis, havingExpression);
    analysis.setHavingExpression(havingExpression);
  }

  private void analyzeGroupByLevel(
      Analysis analysis,
      QueryStatement queryStatement,
      Map<Integer, List<Pair<Expression, String>>> outputExpressionMap,
      List<Pair<Expression, String>> outputExpressions) {
    if (!queryStatement.isGroupByLevel()) {
      return;
    }

    GroupByLevelController groupByLevelController =
        new GroupByLevelController(queryStatement.getGroupByLevelComponent().getLevels());

    List<Expression> groupedSelectExpressions = new LinkedList<>();

    for (List<Pair<Expression, String>> outputExpressionList : outputExpressionMap.values()) {
      Set<Expression> groupedSelectExpressionSet = new LinkedHashSet<>();
      for (int i = 0; i < outputExpressionList.size(); i++) {
        Pair<Expression, String> expressionAliasPair = outputExpressionList.get(i);
        boolean isCountStar = queryStatement.getGroupByLevelComponent().isCountStar(i);
        Expression groupedExpression =
            groupByLevelController.control(
                isCountStar, expressionAliasPair.left, expressionAliasPair.right);
        groupedSelectExpressionSet.add(groupedExpression);
      }
      groupedSelectExpressions.addAll(groupedSelectExpressionSet);
    }

    LinkedHashMap<Expression, Set<Expression>> groupByLevelExpressions = new LinkedHashMap<>();
    if (queryStatement.hasHaving()) {
      // update havingExpression
      Expression havingExpression = groupByLevelController.control(analysis.getHavingExpression());
      analyzeExpression(analysis, havingExpression);
      analysis.setHavingExpression(havingExpression);
      updateGroupByLevelExpressions(
          analysis,
          havingExpression,
          groupByLevelExpressions,
          groupByLevelController.getGroupedExpressionToRawExpressionsMap());
    }

    outputExpressions.clear();
    ColumnPaginationController paginationController =
        new ColumnPaginationController(
            queryStatement.getSeriesLimit(), queryStatement.getSeriesOffset(), false);
    for (Expression groupedExpression : groupedSelectExpressions) {
      if (paginationController.hasCurOffset()) {
        paginationController.consumeOffset();
        continue;
      }
      if (paginationController.hasCurLimit()) {
        Pair<Expression, String> outputExpression =
            removeAliasFromExpression(
                groupedExpression,
                groupByLevelController.getAlias(groupedExpression.getExpressionString()));
        Expression groupedExpressionWithoutAlias = outputExpression.left;
        analyzeExpression(analysis, groupedExpressionWithoutAlias);
        outputExpressions.add(outputExpression);
        updateGroupByLevelExpressions(
            analysis,
            groupedExpression,
            groupByLevelExpressions,
            groupByLevelController.getGroupedExpressionToRawExpressionsMap());
        paginationController.consumeLimit();
      } else {
        break;
      }
    }

    checkDataTypeConsistencyInGroupByLevel(analysis, groupByLevelExpressions);
    analysis.setCrossGroupByExpressions(groupByLevelExpressions);
  }

  private void checkDataTypeConsistencyInGroupByLevel(
      Analysis analysis, Map<Expression, Set<Expression>> groupByLevelExpressions) {
    for (Expression groupedAggregationExpression : groupByLevelExpressions.keySet()) {
      TSDataType checkedDataType = analysis.getType(groupedAggregationExpression);
      for (Expression rawAggregationExpression :
          groupByLevelExpressions.get(groupedAggregationExpression)) {
        if (analysis.getType(rawAggregationExpression) != checkedDataType) {
          throw new SemanticException(
              String.format(
                  "GROUP BY LEVEL: the data types of the same output column[%s] should be the same.",
                  groupedAggregationExpression));
        }
      }
    }
  }

  private void updateGroupByLevelExpressions(
      Analysis analysis,
      Expression expression,
      Map<Expression, Set<Expression>> groupByLevelExpressions,
      Map<Expression, Set<Expression>> groupedExpressionToRawExpressionsMap) {
    for (Expression groupedAggregationExpression :
        ExpressionAnalyzer.searchAggregationExpressions(expression)) {
      Set<Expression> groupedExpressionSet =
          groupedExpressionToRawExpressionsMap.get(groupedAggregationExpression).stream()
              .map(ExpressionAnalyzer::removeAliasFromExpression)
              .collect(Collectors.toSet());
      Expression groupedAggregationExpressionWithoutAlias =
          ExpressionAnalyzer.removeAliasFromExpression(groupedAggregationExpression);

      analyzeExpression(analysis, groupedAggregationExpressionWithoutAlias);
      groupedExpressionSet.forEach(
          groupedExpression -> analyzeExpression(analysis, groupedExpression));

      groupByLevelExpressions
          .computeIfAbsent(groupedAggregationExpressionWithoutAlias, key -> new HashSet<>())
          .addAll(groupedExpressionSet);
    }
  }

  private Pair<Expression, String> removeAliasFromExpression(
      Expression rawExpression, String rawAlias) {
    Expression expressionWithoutAlias = ExpressionAnalyzer.removeAliasFromExpression(rawExpression);
    String alias =
        !Objects.equals(expressionWithoutAlias, rawExpression)
            ? rawExpression.getExpressionString()
            : null;
    alias = rawAlias == null ? alias : rawAlias;
    return new Pair<>(expressionWithoutAlias, alias);
  }

  /**
   * This method is used to analyze GROUP BY TAGS query.
   *
   * <p>TODO: support slimit/soffset/value filter
   */
  private void analyzeGroupByTag(
      Analysis analysis,
      QueryStatement queryStatement,
      List<Pair<Expression, String>> outputExpressions,
      ISchemaTree schemaTree) {
    if (!queryStatement.isGroupByTag()) {
      return;
    }
    if (analysis.hasValueFilter()) {
      throw new SemanticException("Only time filters are supported in GROUP BY TAGS query");
    }
    if (queryStatement.hasHaving()) {
      throw new SemanticException("Having clause is not supported yet in GROUP BY TAGS query");
    }
    Map<List<String>, LinkedHashMap<Expression, List<Expression>>>
        tagValuesToGroupedTimeseriesOperands = new HashMap<>();
    LinkedHashMap<Expression, Set<Expression>> groupByTagOutputExpressions = new LinkedHashMap<>();
    List<String> tagKeys = queryStatement.getGroupByTagComponent().getTagKeys();
    List<MeasurementPath> allSelectedPath = schemaTree.getAllMeasurement();
    Map<MeasurementPath, Map<String, String>> queriedTagMap = new HashMap<>();
    allSelectedPath.forEach(v -> queriedTagMap.put(v, v.getTagMap()));

    for (Pair<Expression, String> outputExpressionAndAlias : outputExpressions) {
      if (!(outputExpressionAndAlias.getLeft() instanceof FunctionExpression
          && outputExpressionAndAlias.getLeft().getExpressions().get(0) instanceof TimeSeriesOperand
          && outputExpressionAndAlias.getLeft().isBuiltInAggregationFunctionExpression())) {
        throw new SemanticException(
            outputExpressionAndAlias.getLeft()
                + " can't be used in group by tag. It will be supported in the future.");
      }
      FunctionExpression outputExpression = (FunctionExpression) outputExpressionAndAlias.getLeft();
      MeasurementPath measurementPath =
          (MeasurementPath)
              ((TimeSeriesOperand) outputExpression.getExpressions().get(0)).getPath();
      MeasurementPath fakePath = null;
      try {
        fakePath =
            new MeasurementPath(measurementPath.getMeasurement(), measurementPath.getSeriesType());
      } catch (IllegalPathException e) {
        // do nothing
      }
      Expression measurementExpression = new TimeSeriesOperand(fakePath);
      Expression groupedExpression =
          new FunctionExpression(
              outputExpression.getFunctionName(),
              outputExpression.getFunctionAttributes(),
              Collections.singletonList(measurementExpression));
      groupByTagOutputExpressions
          .computeIfAbsent(groupedExpression, v -> new HashSet<>())
          .add(outputExpression);
      Map<String, String> tagMap = queriedTagMap.get(measurementPath);
      List<String> tagValues = new ArrayList<>();
      for (String tagKey : tagKeys) {
        tagValues.add(tagMap.get(tagKey));
      }
      tagValuesToGroupedTimeseriesOperands
          .computeIfAbsent(tagValues, key -> new LinkedHashMap<>())
          .computeIfAbsent(groupedExpression, key -> new ArrayList<>())
          .add(outputExpression.getExpressions().get(0));
    }

    outputExpressions.clear();
    for (String tagKey : tagKeys) {
      Expression tagKeyExpression =
          TimeSeriesOperand.constructColumnHeaderExpression(tagKey, TSDataType.TEXT);
      analyzeExpression(analysis, tagKeyExpression);
      outputExpressions.add(new Pair<>(tagKeyExpression, null));
    }
    for (Expression groupByTagOutputExpression : groupByTagOutputExpressions.keySet()) {
      // TODO: support alias
      analyzeExpression(analysis, groupByTagOutputExpression);
      outputExpressions.add(new Pair<>(groupByTagOutputExpression, null));
    }
    analysis.setTagKeys(queryStatement.getGroupByTagComponent().getTagKeys());
    analysis.setTagValuesToGroupedTimeseriesOperands(tagValuesToGroupedTimeseriesOperands);
    analysis.setCrossGroupByExpressions(groupByTagOutputExpressions);
  }

  private void analyzeDeviceToAggregation(
      Analysis analysis,
      QueryStatement queryStatement,
      Map<String, Set<Expression>> deviceToAggregationExpressions) {
    if (!queryStatement.isAggregationQuery()) {
      return;
    }

    Map<String, Set<Expression>> deviceToSelectExpressions =
        analysis.getDeviceToSelectExpressions();
    for (String deviceName : deviceToSelectExpressions.keySet()) {
      Set<Expression> selectExpressions = deviceToSelectExpressions.get(deviceName);
      Set<Expression> aggregationExpressions = new LinkedHashSet<>();
      for (Expression expression : selectExpressions) {
        aggregationExpressions.addAll(ExpressionAnalyzer.searchAggregationExpressions(expression));
      }
      deviceToAggregationExpressions
          .computeIfAbsent(deviceName, key -> new LinkedHashSet<>())
          .addAll(aggregationExpressions);
    }
  }

  private void analyzeAggregation(Analysis analysis, QueryStatement queryStatement) {
    if (!queryStatement.isAggregationQuery()) {
      return;
    }

    if (queryStatement.isGroupByLevel() || queryStatement.isGroupByTag()) {
      Set<Expression> aggregationExpressions =
          analysis.getCrossGroupByExpressions().values().stream()
              .flatMap(Set::stream)
              .collect(Collectors.toSet());
      analysis.setAggregationExpressions(aggregationExpressions);
    } else {
      Set<Expression> aggregationExpressions = new HashSet<>();
      for (Expression expression : analysis.getSelectExpressions()) {
        aggregationExpressions.addAll(ExpressionAnalyzer.searchAggregationExpressions(expression));
      }
      if (queryStatement.hasHaving()) {
        aggregationExpressions.addAll(
            ExpressionAnalyzer.searchAggregationExpressions(analysis.getHavingExpression()));
      }
      analysis.setAggregationExpressions(aggregationExpressions);
    }
  }

  private void analyzeDeviceToSourceTransform(Analysis analysis, QueryStatement queryStatement) {
    Map<String, Set<Expression>> deviceToSourceTransformExpressions = new HashMap<>();
    if (queryStatement.isAggregationQuery()) {
      Map<String, Set<Expression>> deviceToAggregationExpressions =
          analysis.getDeviceToAggregationExpressions();
      for (String deviceName : deviceToAggregationExpressions.keySet()) {
        Set<Expression> aggregationExpressions = deviceToAggregationExpressions.get(deviceName);
        Set<Expression> sourceTransformExpressions = new LinkedHashSet<>();
        for (Expression expression : aggregationExpressions) {
          sourceTransformExpressions.addAll(expression.getExpressions());
        }
        deviceToSourceTransformExpressions.put(deviceName, sourceTransformExpressions);
      }
    } else {
      deviceToSourceTransformExpressions = analysis.getDeviceToSelectExpressions();
    }
    analysis.setDeviceToSourceTransformExpressions(deviceToSourceTransformExpressions);
  }

  private void analyzeSourceTransform(Analysis analysis, QueryStatement queryStatement) {
    Set<Expression> sourceTransformExpressions = new HashSet<>();
    if (queryStatement.isAggregationQuery()) {
      for (Expression expression : analysis.getAggregationExpressions()) {
        sourceTransformExpressions.addAll(expression.getExpressions());
      }
    } else {
      sourceTransformExpressions = analysis.getSelectExpressions();
    }
    analysis.setSourceTransformExpressions(sourceTransformExpressions);
  }

  private void analyzeDeviceToSource(Analysis analysis, QueryStatement queryStatement) {
    Map<String, Set<Expression>> deviceToSourceExpressions = new HashMap<>();
    Map<String, Set<Expression>> deviceToSourceTransformExpressions =
        analysis.getDeviceToSourceTransformExpressions();
    for (String deviceName : deviceToSourceTransformExpressions.keySet()) {
      Set<Expression> sourceTransformExpressions =
          deviceToSourceTransformExpressions.get(deviceName);
      Set<Expression> sourceExpressions = new LinkedHashSet<>();
      for (Expression expression : sourceTransformExpressions) {
        sourceExpressions.addAll(ExpressionAnalyzer.searchSourceExpressions(expression));
      }
      deviceToSourceExpressions.put(deviceName, sourceExpressions);
    }
    if (queryStatement.hasWhere()) {
      Map<String, Expression> deviceToWhereExpression = analysis.getDeviceToWhereExpression();
      for (String deviceName : deviceToWhereExpression.keySet()) {
        Expression whereExpression = deviceToWhereExpression.get(deviceName);
        deviceToSourceExpressions
            .computeIfAbsent(deviceName, key -> new LinkedHashSet<>())
            .addAll(ExpressionAnalyzer.searchSourceExpressions(whereExpression));
      }
    }
    analysis.setDeviceToSourceExpressions(deviceToSourceExpressions);
  }

  private void analyzeSource(Analysis analysis, QueryStatement queryStatement) {
    Set<Expression> sourceExpressions = new HashSet<>();
    for (Expression expression : analysis.getSourceTransformExpressions()) {
      sourceExpressions.addAll(ExpressionAnalyzer.searchSourceExpressions(expression));
    }
    if (queryStatement.hasWhere()) {
      sourceExpressions.addAll(
          ExpressionAnalyzer.searchSourceExpressions(analysis.getWhereExpression()));
    }
    analysis.setSourceExpressions(sourceExpressions);
  }

  private void analyzeDeviceToWhere(
      Analysis analysis,
      QueryStatement queryStatement,
      ISchemaTree schemaTree,
      Set<PartialPath> deviceSet) {
    if (!queryStatement.hasWhere()) {
      return;
    }

    Map<String, Expression> deviceToWhereExpression = new HashMap<>();
    Iterator<PartialPath> deviceIterator = deviceSet.iterator();
    while (deviceIterator.hasNext()) {
      PartialPath devicePath = deviceIterator.next();
      Expression whereExpression;
      try {
        whereExpression = analyzeWhereSplitByDevice(queryStatement, devicePath, schemaTree);
      } catch (SemanticException e) {
        if (e instanceof MeasurementNotExistException) {
          logger.warn(e.getMessage());
          deviceIterator.remove();
          analysis.getDeviceToSelectExpressions().remove(devicePath.getFullPath());
          if (queryStatement.isAggregationQuery()) {
            analysis.getDeviceToAggregationExpressions().remove(devicePath.getFullPath());
          }
          continue;
        }
        throw e;
      }
      deviceToWhereExpression.put(devicePath.getFullPath(), whereExpression);
      analyzeExpression(analysis, whereExpression);
    }
    analysis.setDeviceToWhereExpression(deviceToWhereExpression);
  }

  private void analyzeWhere(
      Analysis analysis, QueryStatement queryStatement, ISchemaTree schemaTree) {
    if (!queryStatement.hasWhere()) {
      return;
    }
    List<Expression> conJunctions =
        ExpressionAnalyzer.removeWildcardInFilter(
            queryStatement.getWhereCondition().getPredicate(),
            queryStatement.getFromComponent().getPrefixPaths(),
            schemaTree,
            true);
    Expression whereExpression =
        ExpressionUtils.constructQueryFilter(
            conJunctions.stream().distinct().collect(Collectors.toList()));
    analyzeExpression(analysis, whereExpression);
    analysis.setWhereExpression(whereExpression);
  }

  private Expression analyzeWhereSplitByDevice(
      QueryStatement queryStatement, PartialPath devicePath, ISchemaTree schemaTree) {
    List<Expression> conJunctions =
        ExpressionAnalyzer.removeWildcardInFilterByDevice(
            queryStatement.getWhereCondition().getPredicate(), devicePath, schemaTree, true);
    return ExpressionUtils.constructQueryFilter(
        conJunctions.stream().distinct().collect(Collectors.toList()));
  }

  private void analyzeDeviceView(
      Analysis analysis,
      QueryStatement queryStatement,
      List<Pair<Expression, String>> outputExpressions) {
    Expression deviceExpression =
        new TimeSeriesOperand(new MeasurementPath(new PartialPath(DEVICE, false), TSDataType.TEXT));

    Set<Expression> selectExpressions = new LinkedHashSet<>();
    selectExpressions.add(deviceExpression);
    selectExpressions.addAll(
        outputExpressions.stream()
            .map(Pair::getLeft)
            .collect(Collectors.toCollection(LinkedHashSet::new)));
    analysis.setSelectExpressions(selectExpressions);

    Set<Expression> deviceViewOutputExpressions = new LinkedHashSet<>();
    if (queryStatement.isAggregationQuery()) {
      deviceViewOutputExpressions.add(deviceExpression);
      for (Expression selectExpression : selectExpressions) {
        deviceViewOutputExpressions.addAll(
            ExpressionAnalyzer.searchAggregationExpressions(selectExpression));
      }
      if (queryStatement.hasHaving()) {
        deviceViewOutputExpressions.addAll(
            ExpressionAnalyzer.searchAggregationExpressions(analysis.getHavingExpression()));
      }
    } else {
      deviceViewOutputExpressions = selectExpressions;
    }
    analysis.setDeviceViewOutputExpressions(deviceViewOutputExpressions);

    List<String> deviceViewOutputColumns =
        deviceViewOutputExpressions.stream()
            .map(Expression::getExpressionString)
            .collect(Collectors.toList());

    Map<String, Set<String>> deviceToOutputColumnsMap = new LinkedHashMap<>();
    Map<String, Set<Expression>> deviceToOutputExpressions =
        queryStatement.isAggregationQuery()
            ? analysis.getDeviceToAggregationExpressions()
            : analysis.getDeviceToSourceTransformExpressions();
    for (String deviceName : deviceToOutputExpressions.keySet()) {
      Set<Expression> outputExpressionsUnderDevice = deviceToOutputExpressions.get(deviceName);
      Set<String> outputColumns = new LinkedHashSet<>();
      for (Expression expression : outputExpressionsUnderDevice) {
        outputColumns.add(ExpressionAnalyzer.getMeasurementExpression(expression).toString());
      }
      deviceToOutputColumnsMap.put(deviceName, outputColumns);
    }

    Map<String, List<Integer>> deviceViewInputIndexesMap = new HashMap<>();
    for (String deviceName : deviceToOutputColumnsMap.keySet()) {
      List<String> outputsUnderDevice = new ArrayList<>(deviceToOutputColumnsMap.get(deviceName));
      List<Integer> indexes = new ArrayList<>();
      for (String output : outputsUnderDevice) {
        int index = deviceViewOutputColumns.indexOf(output);
        checkState(
            index >= 1, "output column '%s' is not stored in %s", output, deviceViewOutputColumns);
        indexes.add(index);
      }
      deviceViewInputIndexesMap.put(deviceName, indexes);
    }
    analysis.setDeviceViewInputIndexesMap(deviceViewInputIndexesMap);
  }

  private void analyzeOutput(
      Analysis analysis,
      QueryStatement queryStatement,
      List<Pair<Expression, String>> outputExpressions) {
    if (queryStatement.isSelectInto()) {
      analysis.setRespDatasetHeader(
          DatasetHeaderFactory.getSelectIntoHeader(queryStatement.isAlignByDevice()));
      return;
    }

    boolean isIgnoreTimestamp =
        queryStatement.isAggregationQuery() && !queryStatement.isGroupByTime();
    List<ColumnHeader> columnHeaders = new ArrayList<>();
    if (queryStatement.isAlignByDevice()) {
      columnHeaders.add(new ColumnHeader(DEVICE, TSDataType.TEXT, null));
    }
    columnHeaders.addAll(
        outputExpressions.stream()
            .map(
                expressionAliasPair -> {
                  String columnName = expressionAliasPair.left.getExpressionString();
                  String alias = expressionAliasPair.right;
                  return new ColumnHeader(
                      columnName, analysis.getType(expressionAliasPair.left), alias);
                })
            .collect(Collectors.toList()));
    analysis.setRespDatasetHeader(new DatasetHeader(columnHeaders, isIgnoreTimestamp));
  }

  private void analyzeOrderBy(Analysis analysis, QueryStatement queryStatement) {
    analysis.setMergeOrderParameter(new OrderByParameter(queryStatement.getSortItemList()));
  }

  private void analyzeExpression(Analysis analysis, Expression expression) {
    ExpressionTypeAnalyzer.analyzeExpression(analysis, expression);
  }

  private void analyzeGroupBy(Analysis analysis, QueryStatement queryStatement) {
    if (!queryStatement.isGroupByTime()) {
      return;
    }

    GroupByTimeComponent groupByTimeComponent = queryStatement.getGroupByTimeComponent();
    if ((groupByTimeComponent.isIntervalByMonth() || groupByTimeComponent.isSlidingStepByMonth())
        && queryStatement.getResultTimeOrder() == Ordering.DESC) {
      throw new SemanticException("Group by month doesn't support order by time desc now.");
    }
    if (!queryStatement.isCqQueryBody()
        && (groupByTimeComponent.getStartTime() == 0 && groupByTimeComponent.getEndTime() == 0)) {
      throw new SemanticException(
          "The query time range should be specified in the GROUP BY TIME clause.");
    }
    analysis.setGroupByTimeParameter(new GroupByTimeParameter(groupByTimeComponent));
  }

  private void analyzeFill(Analysis analysis, QueryStatement queryStatement) {
    if (queryStatement.getFillComponent() == null) {
      return;
    }

    FillComponent fillComponent = queryStatement.getFillComponent();
    analysis.setFillDescriptor(
        new FillDescriptor(fillComponent.getFillPolicy(), fillComponent.getFillValue()));
  }

  private void analyzeDataPartition(
      Analysis analysis, QueryStatement queryStatement, ISchemaTree schemaTree) {
    Set<String> deviceSet = new HashSet<>();
    if (queryStatement.isAlignByDevice()) {
      deviceSet = analysis.getDeviceToSourceExpressions().keySet();
    } else {
      for (Expression expression : analysis.getSourceExpressions()) {
        deviceSet.add(ExpressionAnalyzer.getDeviceNameInSourceExpression(expression));
      }
    }
    DataPartition dataPartition =
        fetchDataPartitionByDevices(deviceSet, schemaTree, analysis.getGlobalTimeFilter());
    analysis.setDataPartitionInfo(dataPartition);
  }

  private DataPartition fetchDataPartitionByDevices(
      Set<String> deviceSet, ISchemaTree schemaTree, Filter globalTimeFilter) {
    Pair<List<TTimePartitionSlot>, Pair<Boolean, Boolean>> res =
        getTimePartitionSlotList(globalTimeFilter);
    // there is no satisfied time range
    if (res.left.isEmpty() && !res.right.left) {
      return new DataPartition(
          Collections.emptyMap(),
          CONFIG.getSeriesPartitionExecutorClass(),
          CONFIG.getSeriesPartitionSlotNum());
    }
    Map<String, List<DataPartitionQueryParam>> sgNameToQueryParamsMap = new HashMap<>();
    for (String devicePath : deviceSet) {
      DataPartitionQueryParam queryParam =
          new DataPartitionQueryParam(devicePath, res.left, res.right.left, res.right.right);
      sgNameToQueryParamsMap
          .computeIfAbsent(schemaTree.getBelongedDatabase(devicePath), key -> new ArrayList<>())
          .add(queryParam);
    }

<<<<<<< HEAD
    long startTime = System.nanoTime();
    DataPartition dataPartition = partitionFetcher.getDataPartition(sgNameToQueryParamsMap);
    QueryStatistics.getInstance()
        .addCost(QueryStatistics.PARTITION_FETCHER, System.nanoTime() - startTime);
    return dataPartition;
=======
    if (res.right.left || res.right.right) {
      return partitionFetcher.getDataPartitionWithUnclosedTimeRange(sgNameToQueryParamsMap);
    } else {
      return partitionFetcher.getDataPartition(sgNameToQueryParamsMap);
    }
>>>>>>> a7a1738c
  }

  /**
   * get TTimePartitionSlot list about this time filter
   *
   * @return List<TTimePartitionSlot>, if contains (-oo, XXX] time range, res.right.left = true; if
   *     contains [XX, +oo), res.right.right = true
   */
  public static Pair<List<TTimePartitionSlot>, Pair<Boolean, Boolean>> getTimePartitionSlotList(
      Filter timeFilter) {
    if (timeFilter == null) {
      // (-oo, +oo)
      return new Pair<>(Collections.emptyList(), new Pair<>(true, true));
    }
    List<TimeRange> timeRangeList = timeFilter.getTimeRanges();
    if (timeRangeList.isEmpty()) {
      // no satisfied time range
      return new Pair<>(Collections.emptyList(), new Pair<>(false, false));
    } else if (timeRangeList.size() == 1
        && (timeRangeList.get(0).getMin() == Long.MIN_VALUE
            && timeRangeList.get(timeRangeList.size() - 1).getMax() == Long.MAX_VALUE)) {
      // (-oo, +oo)
      return new Pair<>(Collections.emptyList(), new Pair<>(true, true));
    }

    boolean needLeftAll, needRightAll;
    long startTime, endTime;
    TTimePartitionSlot timePartitionSlot;
    int index = 0, size = timeRangeList.size();

    if (timeRangeList.get(0).getMin() == Long.MIN_VALUE) {
      needLeftAll = true;
      startTime =
          (timeRangeList.get(0).getMax() / TimePartitionUtils.timePartitionInterval)
              * TimePartitionUtils.timePartitionInterval; // included
      endTime = startTime + TimePartitionUtils.timePartitionInterval; // excluded
      timePartitionSlot = TimePartitionUtils.getTimePartition(timeRangeList.get(0).getMax());
    } else {
      startTime =
          (timeRangeList.get(0).getMin() / TimePartitionUtils.timePartitionInterval)
              * TimePartitionUtils.timePartitionInterval; // included
      endTime = startTime + TimePartitionUtils.timePartitionInterval; // excluded
      timePartitionSlot = TimePartitionUtils.getTimePartition(timeRangeList.get(0).getMin());
      needLeftAll = false;
    }

    if (timeRangeList.get(size - 1).getMax() == Long.MAX_VALUE) {
      needRightAll = true;
      size--;
    } else {
      needRightAll = false;
    }

    List<TTimePartitionSlot> result = new ArrayList<>();
    while (index < size) {
      long curLeft = timeRangeList.get(index).getMin();
      long curRight = timeRangeList.get(index).getMax();
      if (curLeft >= endTime) {
        result.add(timePartitionSlot);
        // next init
        endTime =
            (curLeft / TimePartitionUtils.timePartitionInterval + 1)
                * TimePartitionUtils.timePartitionInterval;
        timePartitionSlot = TimePartitionUtils.getTimePartition(curLeft);
      } else if (curRight >= endTime) {
        result.add(timePartitionSlot);
        // next init
        timePartitionSlot = new TTimePartitionSlot(endTime);
        endTime = endTime + TimePartitionUtils.timePartitionInterval;
      } else {
        index++;
      }
    }
    result.add(timePartitionSlot);

    if (needRightAll) {
      TTimePartitionSlot lastTimePartitionSlot =
          TimePartitionUtils.getTimePartition(timeRangeList.get(timeRangeList.size() - 1).getMin());
      if (lastTimePartitionSlot.startTime != timePartitionSlot.startTime) {
        result.add(lastTimePartitionSlot);
      }
    }
    return new Pair<>(result, new Pair<>(needLeftAll, needRightAll));
  }

  private void analyzeInto(
      Analysis analysis,
      QueryStatement queryStatement,
      Set<PartialPath> deviceSet,
      List<Pair<Expression, String>> outputExpressions) {
    if (!queryStatement.isSelectInto()) {
      return;
    }
    queryStatement.setOrderByComponent(null);

    List<PartialPath> sourceDevices = new ArrayList<>(deviceSet);
    List<Expression> sourceColumns =
        outputExpressions.stream()
            .map(Pair::getLeft)
            .collect(Collectors.toCollection(ArrayList::new));

    IntoComponent intoComponent = queryStatement.getIntoComponent();
    intoComponent.validate(sourceDevices, sourceColumns);

    DeviceViewIntoPathDescriptor deviceViewIntoPathDescriptor = new DeviceViewIntoPathDescriptor();
    IntoComponent.IntoDeviceMeasurementIterator intoDeviceMeasurementIterator =
        intoComponent.getIntoDeviceMeasurementIterator();
    for (PartialPath sourceDevice : sourceDevices) {
      PartialPath deviceTemplate = intoDeviceMeasurementIterator.getDeviceTemplate();
      boolean isAlignedDevice = intoDeviceMeasurementIterator.isAlignedDevice();
      PartialPath targetDevice = constructTargetDevice(sourceDevice, deviceTemplate);
      deviceViewIntoPathDescriptor.specifyDeviceAlignment(targetDevice.toString(), isAlignedDevice);

      for (Expression sourceColumn : sourceColumns) {
        String measurementTemplate = intoDeviceMeasurementIterator.getMeasurementTemplate();
        String targetMeasurement;
        if (sourceColumn instanceof TimeSeriesOperand) {
          targetMeasurement =
              constructTargetMeasurement(
                  sourceDevice.concatNode(sourceColumn.toString()), measurementTemplate);
        } else {
          targetMeasurement = measurementTemplate;
        }
        deviceViewIntoPathDescriptor.specifyTargetDeviceMeasurement(
            sourceDevice, targetDevice, sourceColumn.toString(), targetMeasurement);
        intoDeviceMeasurementIterator.nextMeasurement();
      }

      intoDeviceMeasurementIterator.nextDevice();
    }
    deviceViewIntoPathDescriptor.validate();
    analysis.setDeviceViewIntoPathDescriptor(deviceViewIntoPathDescriptor);
  }

  private void analyzeInto(
      Analysis analysis,
      QueryStatement queryStatement,
      List<Pair<Expression, String>> outputExpressions) {
    if (!queryStatement.isSelectInto()) {
      return;
    }
    queryStatement.setOrderByComponent(null);

    List<Expression> sourceColumns =
        outputExpressions.stream()
            .map(Pair::getLeft)
            .collect(Collectors.toCollection(ArrayList::new));

    IntoComponent intoComponent = queryStatement.getIntoComponent();
    intoComponent.validate(sourceColumns);

    IntoPathDescriptor intoPathDescriptor = new IntoPathDescriptor();
    IntoComponent.IntoPathIterator intoPathIterator = intoComponent.getIntoPathIterator();
    for (Expression sourceColumn : sourceColumns) {
      PartialPath deviceTemplate = intoPathIterator.getDeviceTemplate();
      String measurementTemplate = intoPathIterator.getMeasurementTemplate();
      boolean isAlignedDevice = intoPathIterator.isAlignedDevice();

      PartialPath targetPath;
      if (sourceColumn instanceof TimeSeriesOperand) {
        PartialPath sourcePath = ((TimeSeriesOperand) sourceColumn).getPath();
        targetPath = constructTargetPath(sourcePath, deviceTemplate, measurementTemplate);
      } else {
        targetPath = deviceTemplate.concatNode(measurementTemplate);
      }
      intoPathDescriptor.specifyTargetPath(sourceColumn.toString(), targetPath);
      intoPathDescriptor.specifyDeviceAlignment(
          targetPath.getDevicePath().toString(), isAlignedDevice);
      intoPathIterator.next();
    }
    intoPathDescriptor.validate();
    analysis.setIntoPathDescriptor(intoPathDescriptor);
  }

  /**
   * Check datatype consistency in ALIGN BY DEVICE.
   *
   * <p>an inconsistent example: select s0 from root.sg1.d1, root.sg1.d2 align by device, return
   * false while root.sg1.d1.s0 is INT32 and root.sg1.d2.s0 is FLOAT.
   */
  private void checkDataTypeConsistencyInAlignByDevice(
      Analysis analysis, List<Expression> expressions) {
    TSDataType checkedDataType = analysis.getType(expressions.get(0));
    for (Expression expression : expressions) {
      if (analysis.getType(expression) != checkedDataType) {
        throw new SemanticException(
            "ALIGN BY DEVICE: the data types of the same measurement column should be the same across devices.");
      }
    }
  }

  @Override
  public Analysis visitInsert(InsertStatement insertStatement, MPPQueryContext context) {
    context.setQueryType(QueryType.WRITE);
    insertStatement.semanticCheck();
    long[] timeArray = insertStatement.getTimes();
    PartialPath devicePath = insertStatement.getDevice();
    String[] measurementList = insertStatement.getMeasurementList();
    if (timeArray.length == 1) {
      // construct insert row statement
      InsertRowStatement insertRowStatement = new InsertRowStatement();
      insertRowStatement.setDevicePath(devicePath);
      insertRowStatement.setTime(timeArray[0]);
      insertRowStatement.setMeasurements(measurementList);
      insertRowStatement.setDataTypes(new TSDataType[measurementList.length]);
      Object[] values = new Object[measurementList.length];
      System.arraycopy(insertStatement.getValuesList().get(0), 0, values, 0, values.length);
      insertRowStatement.setValues(values);
      insertRowStatement.setNeedInferType(true);
      insertRowStatement.setAligned(insertStatement.isAligned());
      return insertRowStatement.accept(this, context);
    } else {
      // construct insert rows statement
      // construct insert statement
      InsertRowsOfOneDeviceStatement insertRowsOfOneDeviceStatement =
          new InsertRowsOfOneDeviceStatement();
      List<InsertRowStatement> insertRowStatementList = new ArrayList<>();
      for (int i = 0; i < timeArray.length; i++) {
        InsertRowStatement statement = new InsertRowStatement();
        statement.setDevicePath(devicePath);
        String[] measurements = new String[measurementList.length];
        System.arraycopy(measurementList, 0, measurements, 0, measurements.length);
        statement.setMeasurements(measurements);
        statement.setTime(timeArray[i]);
        TSDataType[] dataTypes = new TSDataType[measurementList.length];
        statement.setDataTypes(dataTypes);
        Object[] values = new Object[measurementList.length];
        System.arraycopy(insertStatement.getValuesList().get(i), 0, values, 0, values.length);
        statement.setValues(values);
        statement.setAligned(insertStatement.isAligned());
        statement.setNeedInferType(true);
        insertRowStatementList.add(statement);
      }
      insertRowsOfOneDeviceStatement.setInsertRowStatementList(insertRowStatementList);
      return insertRowsOfOneDeviceStatement.accept(this, context);
    }
  }

  @Override
  public Analysis visitCreateTimeseries(
      CreateTimeSeriesStatement createTimeSeriesStatement, MPPQueryContext context) {
    context.setQueryType(QueryType.WRITE);
    if (createTimeSeriesStatement.getPath().getNodeLength() < 3) {
      throw new RuntimeException(
          new IllegalPathException(createTimeSeriesStatement.getPath().getFullPath()));
    }
    analyzeSchemaProps(createTimeSeriesStatement.getProps());
    if (createTimeSeriesStatement.getTags() != null
        && !createTimeSeriesStatement.getTags().isEmpty()
        && createTimeSeriesStatement.getAttributes() != null
        && !createTimeSeriesStatement.getAttributes().isEmpty()) {
      for (String tagKey : createTimeSeriesStatement.getTags().keySet()) {
        if (createTimeSeriesStatement.getAttributes().containsKey(tagKey)) {
          throw new SemanticException(
              String.format("Tag and attribute shouldn't have the same property key [%s]", tagKey));
        }
      }
    }

    Analysis analysis = new Analysis();
    analysis.setStatement(createTimeSeriesStatement);

    checkIsTemplateCompatible(
        createTimeSeriesStatement.getPath(), createTimeSeriesStatement.getAlias());

    PathPatternTree patternTree = new PathPatternTree();
    patternTree.appendFullPath(createTimeSeriesStatement.getPath());
    SchemaPartition schemaPartitionInfo = partitionFetcher.getOrCreateSchemaPartition(patternTree);
    analysis.setSchemaPartitionInfo(schemaPartitionInfo);
    return analysis;
  }

  private void checkIsTemplateCompatible(PartialPath timeseriesPath, String alias) {
    Pair<Template, PartialPath> templateInfo = schemaFetcher.checkTemplateSetInfo(timeseriesPath);
    if (templateInfo != null) {
      if (templateInfo.left.hasSchema(timeseriesPath.getMeasurement())) {
        throw new RuntimeException(
            new TemplateImcompatibeException(
                timeseriesPath.getFullPath(),
                templateInfo.left.getName(),
                timeseriesPath.getMeasurement()));
      }

      if (alias != null && templateInfo.left.hasSchema(alias)) {
        throw new RuntimeException(
            new TemplateImcompatibeException(
                timeseriesPath.getDevicePath().concatNode(alias).getFullPath(),
                templateInfo.left.getName(),
                alias));
      }
    }
  }

  private void checkIsTemplateCompatible(
      PartialPath devicePath, List<String> measurements, List<String> aliasList) {
    Pair<Template, PartialPath> templateInfo = schemaFetcher.checkTemplateSetInfo(devicePath);
    if (templateInfo != null) {
      Template template = templateInfo.left;
      for (String measurement : measurements) {
        if (template.hasSchema(measurement)) {
          throw new RuntimeException(
              new TemplateImcompatibeException(
                  devicePath.concatNode(measurement).getFullPath(),
                  templateInfo.left.getName(),
                  measurement));
        }
      }

      if (aliasList == null) {
        return;
      }

      for (String alias : aliasList) {
        if (template.hasSchema(alias)) {
          throw new RuntimeException(
              new TemplateImcompatibeException(
                  devicePath.concatNode(alias).getFullPath(), templateInfo.left.getName(), alias));
        }
      }
    }
  }

  private void analyzeSchemaProps(Map<String, String> props) {
    if (props == null || props.isEmpty()) {
      return;
    }
    Map<String, String> caseChangeMap = new HashMap<>();
    for (String key : props.keySet()) {
      caseChangeMap.put(key.toLowerCase(Locale.ROOT), key);
    }
    for (String lowerCaseKey : caseChangeMap.keySet()) {
      if (!ALLOWED_SCHEMA_PROPS.contains(lowerCaseKey)) {
        throw new SemanticException(
            new MetadataException(
                String.format("%s is not a legal prop.", caseChangeMap.get(lowerCaseKey))));
      }
      props.put(lowerCaseKey, props.remove(caseChangeMap.get(lowerCaseKey)));
    }
    if (props.containsKey(DEADBAND)) {
      props.put(LOSS, props.remove(DEADBAND));
    }
  }

  private void analyzeSchemaProps(List<Map<String, String>> propsList) {
    if (propsList == null) {
      return;
    }
    for (Map<String, String> props : propsList) {
      analyzeSchemaProps(props);
    }
  }

  @Override
  public Analysis visitCreateAlignedTimeseries(
      CreateAlignedTimeSeriesStatement createAlignedTimeSeriesStatement, MPPQueryContext context) {
    context.setQueryType(QueryType.WRITE);
    if (createAlignedTimeSeriesStatement.getDevicePath().getNodeLength() < 2) {
      throw new RuntimeException(
          new IllegalPathException(createAlignedTimeSeriesStatement.getDevicePath().getFullPath()));
    }
    List<String> measurements = createAlignedTimeSeriesStatement.getMeasurements();
    Set<String> measurementsSet = new HashSet<>(measurements);
    if (measurementsSet.size() < measurements.size()) {
      throw new SemanticException(
          "Measurement under an aligned device is not allowed to have the same measurement name");
    }

    Analysis analysis = new Analysis();
    analysis.setStatement(createAlignedTimeSeriesStatement);

    checkIsTemplateCompatible(
        createAlignedTimeSeriesStatement.getDevicePath(),
        createAlignedTimeSeriesStatement.getMeasurements(),
        createAlignedTimeSeriesStatement.getAliasList());

    PathPatternTree pathPatternTree = new PathPatternTree();
    for (String measurement : createAlignedTimeSeriesStatement.getMeasurements()) {
      pathPatternTree.appendFullPath(createAlignedTimeSeriesStatement.getDevicePath(), measurement);
    }

    SchemaPartition schemaPartitionInfo;
    schemaPartitionInfo = partitionFetcher.getOrCreateSchemaPartition(pathPatternTree);
    analysis.setSchemaPartitionInfo(schemaPartitionInfo);
    return analysis;
  }

  @Override
  public Analysis visitInternalCreateTimeseries(
      InternalCreateTimeSeriesStatement internalCreateTimeSeriesStatement,
      MPPQueryContext context) {
    context.setQueryType(QueryType.WRITE);

    Analysis analysis = new Analysis();
    analysis.setStatement(internalCreateTimeSeriesStatement);

    checkIsTemplateCompatible(
        internalCreateTimeSeriesStatement.getDevicePath(),
        internalCreateTimeSeriesStatement.getMeasurements(),
        null);

    PathPatternTree pathPatternTree = new PathPatternTree();
    for (String measurement : internalCreateTimeSeriesStatement.getMeasurements()) {
      pathPatternTree.appendFullPath(
          internalCreateTimeSeriesStatement.getDevicePath(), measurement);
    }

    SchemaPartition schemaPartitionInfo;
    schemaPartitionInfo = partitionFetcher.getOrCreateSchemaPartition(pathPatternTree);
    analysis.setSchemaPartitionInfo(schemaPartitionInfo);
    return analysis;
  }

  @Override
  public Analysis visitCreateMultiTimeseries(
      CreateMultiTimeSeriesStatement createMultiTimeSeriesStatement, MPPQueryContext context) {
    context.setQueryType(QueryType.WRITE);
    Analysis analysis = new Analysis();
    analysis.setStatement(createMultiTimeSeriesStatement);

    analyzeSchemaProps(createMultiTimeSeriesStatement.getPropsList());

    List<PartialPath> timeseriesPathList = createMultiTimeSeriesStatement.getPaths();
    List<String> aliasList = createMultiTimeSeriesStatement.getAliasList();
    for (int i = 0; i < timeseriesPathList.size(); i++) {
      checkIsTemplateCompatible(
          timeseriesPathList.get(i), aliasList == null ? null : aliasList.get(i));
    }

    PathPatternTree patternTree = new PathPatternTree();
    for (PartialPath path : createMultiTimeSeriesStatement.getPaths()) {
      patternTree.appendFullPath(path);
    }
    SchemaPartition schemaPartitionInfo = partitionFetcher.getOrCreateSchemaPartition(patternTree);
    analysis.setSchemaPartitionInfo(schemaPartitionInfo);
    return analysis;
  }

  @Override
  public Analysis visitAlterTimeseries(
      AlterTimeSeriesStatement alterTimeSeriesStatement, MPPQueryContext context) {
    context.setQueryType(QueryType.WRITE);
    Analysis analysis = new Analysis();
    analysis.setStatement(alterTimeSeriesStatement);

    if (alterTimeSeriesStatement.getAlias() != null) {
      checkIsTemplateCompatible(
          alterTimeSeriesStatement.getPath(), alterTimeSeriesStatement.getAlias());
    }

    PathPatternTree patternTree = new PathPatternTree();
    patternTree.appendFullPath(alterTimeSeriesStatement.getPath());
    SchemaPartition schemaPartitionInfo;
    schemaPartitionInfo = partitionFetcher.getSchemaPartition(patternTree);
    analysis.setSchemaPartitionInfo(schemaPartitionInfo);
    return analysis;
  }

  @Override
  public Analysis visitInsertTablet(
      InsertTabletStatement insertTabletStatement, MPPQueryContext context) {
    context.setQueryType(QueryType.WRITE);

    DataPartitionQueryParam dataPartitionQueryParam = new DataPartitionQueryParam();
    dataPartitionQueryParam.setDevicePath(insertTabletStatement.getDevicePath().getFullPath());
    dataPartitionQueryParam.setTimePartitionSlotList(insertTabletStatement.getTimePartitionSlots());

    return getAnalysisForWriting(
        insertTabletStatement, Collections.singletonList(dataPartitionQueryParam));
  }

  @Override
  public Analysis visitInsertRow(InsertRowStatement insertRowStatement, MPPQueryContext context) {
    context.setQueryType(QueryType.WRITE);

    DataPartitionQueryParam dataPartitionQueryParam = new DataPartitionQueryParam();
    dataPartitionQueryParam.setDevicePath(insertRowStatement.getDevicePath().getFullPath());
    dataPartitionQueryParam.setTimePartitionSlotList(insertRowStatement.getTimePartitionSlots());

    return getAnalysisForWriting(
        insertRowStatement, Collections.singletonList(dataPartitionQueryParam));
  }

  @Override
  public Analysis visitInsertRows(
      InsertRowsStatement insertRowsStatement, MPPQueryContext context) {
    context.setQueryType(QueryType.WRITE);

    Map<String, Set<TTimePartitionSlot>> dataPartitionQueryParamMap = new HashMap<>();
    for (InsertRowStatement insertRowStatement : insertRowsStatement.getInsertRowStatementList()) {
      Set<TTimePartitionSlot> timePartitionSlotSet =
          dataPartitionQueryParamMap.computeIfAbsent(
              insertRowStatement.getDevicePath().getFullPath(), k -> new HashSet());
      timePartitionSlotSet.addAll(insertRowStatement.getTimePartitionSlots());
    }

    List<DataPartitionQueryParam> dataPartitionQueryParams = new ArrayList<>();
    for (Map.Entry<String, Set<TTimePartitionSlot>> entry : dataPartitionQueryParamMap.entrySet()) {
      DataPartitionQueryParam dataPartitionQueryParam = new DataPartitionQueryParam();
      dataPartitionQueryParam.setDevicePath(entry.getKey());
      dataPartitionQueryParam.setTimePartitionSlotList(new ArrayList<>(entry.getValue()));
      dataPartitionQueryParams.add(dataPartitionQueryParam);
    }

    return getAnalysisForWriting(insertRowsStatement, dataPartitionQueryParams);
  }

  @Override
  public Analysis visitInsertMultiTablets(
      InsertMultiTabletsStatement insertMultiTabletsStatement, MPPQueryContext context) {
    context.setQueryType(QueryType.WRITE);

    Map<String, Set<TTimePartitionSlot>> dataPartitionQueryParamMap = new HashMap<>();
    for (InsertTabletStatement insertTabletStatement :
        insertMultiTabletsStatement.getInsertTabletStatementList()) {
      Set<TTimePartitionSlot> timePartitionSlotSet =
          dataPartitionQueryParamMap.computeIfAbsent(
              insertTabletStatement.getDevicePath().getFullPath(), k -> new HashSet());
      timePartitionSlotSet.addAll(insertTabletStatement.getTimePartitionSlots());
    }

    List<DataPartitionQueryParam> dataPartitionQueryParams = new ArrayList<>();
    for (Map.Entry<String, Set<TTimePartitionSlot>> entry : dataPartitionQueryParamMap.entrySet()) {
      DataPartitionQueryParam dataPartitionQueryParam = new DataPartitionQueryParam();
      dataPartitionQueryParam.setDevicePath(entry.getKey());
      dataPartitionQueryParam.setTimePartitionSlotList(new ArrayList<>(entry.getValue()));
      dataPartitionQueryParams.add(dataPartitionQueryParam);
    }

    return getAnalysisForWriting(insertMultiTabletsStatement, dataPartitionQueryParams);
  }

  @Override
  public Analysis visitInsertRowsOfOneDevice(
      InsertRowsOfOneDeviceStatement insertRowsOfOneDeviceStatement, MPPQueryContext context) {
    context.setQueryType(QueryType.WRITE);

    DataPartitionQueryParam dataPartitionQueryParam = new DataPartitionQueryParam();
    dataPartitionQueryParam.setDevicePath(
        insertRowsOfOneDeviceStatement.getDevicePath().getFullPath());
    dataPartitionQueryParam.setTimePartitionSlotList(
        insertRowsOfOneDeviceStatement.getTimePartitionSlots());

    return getAnalysisForWriting(
        insertRowsOfOneDeviceStatement, Collections.singletonList(dataPartitionQueryParam));
  }

  @Override
  public Analysis visitLoadFile(LoadTsFileStatement loadTsFileStatement, MPPQueryContext context) {
    context.setQueryType(QueryType.WRITE);

    Map<String, Long> device2MinTime = new HashMap<>();
    Map<String, Long> device2MaxTime = new HashMap<>();
    Map<String, Map<MeasurementSchema, File>> device2Schemas = new HashMap<>();
    Map<String, Pair<Boolean, File>> device2IsAligned = new HashMap<>();

    // analyze tsfile metadata
    for (File tsFile : loadTsFileStatement.getTsFiles()) {
      try {
        TsFileResource resource =
            analyzeTsFile(
                loadTsFileStatement,
                tsFile,
                device2MinTime,
                device2MaxTime,
                device2Schemas,
                device2IsAligned);
        loadTsFileStatement.addTsFileResource(resource);
      } catch (Exception e) {
        logger.warn(String.format("Parse file %s to resource error.", tsFile.getPath()), e);
        throw new SemanticException(
            String.format("Parse file %s to resource error", tsFile.getPath()));
      }
    }

    // auto create and verify schema
    try {
      if (loadTsFileStatement.isVerifySchema()) {
        verifyLoadingMeasurements(device2Schemas);
      }
      if (loadTsFileStatement.isAutoCreateDatabase()) {
        autoCreateSg(loadTsFileStatement.getSgLevel(), device2Schemas);
      }
      ISchemaTree schemaTree =
          autoCreateSchema(
              device2Schemas,
              device2IsAligned); // schema fetcher will not auto create if config set
      // isAutoCreateSchemaEnabled is false.
      if (loadTsFileStatement.isVerifySchema()) {
        verifySchema(schemaTree, device2Schemas, device2IsAligned);
      }
    } catch (Exception e) {
      logger.warn("Auto create or verify schema error.", e);
      throw new SemanticException(
          String.format(
              "Auto create or verify schema error when executing statement %s.",
              loadTsFileStatement));
    }

    // construct partition info
    List<DataPartitionQueryParam> params = new ArrayList<>();
    for (Map.Entry<String, Long> entry : device2MinTime.entrySet()) {
      List<TTimePartitionSlot> timePartitionSlots = new ArrayList<>();
      String device = entry.getKey();
      long endTime = device2MaxTime.get(device);
      long interval = TimePartitionUtils.timePartitionInterval;
      long time = (entry.getValue() / interval) * interval;
      for (; time <= endTime; time += interval) {
        timePartitionSlots.add(TimePartitionUtils.getTimePartition(time));
      }

      DataPartitionQueryParam dataPartitionQueryParam = new DataPartitionQueryParam();
      dataPartitionQueryParam.setDevicePath(device);
      dataPartitionQueryParam.setTimePartitionSlotList(timePartitionSlots);
      params.add(dataPartitionQueryParam);
    }

    return getAnalysisForWriting(loadTsFileStatement, params);
  }

  /** get analysis according to statement and params */
  private Analysis getAnalysisForWriting(
      Statement statement, List<DataPartitionQueryParam> dataPartitionQueryParams) {
    Analysis analysis = new Analysis();
    analysis.setStatement(statement);

    DataPartition dataPartition =
        partitionFetcher.getOrCreateDataPartition(dataPartitionQueryParams);
    if (dataPartition.isEmpty()) {
      analysis.setFinishQueryAfterAnalyze(true);
      analysis.setFailMessage(
          "Database not exists and failed to create automatically because enable_auto_create_schema is FALSE.");
    }
    analysis.setDataPartitionInfo(dataPartition);
    return analysis;
  }

  private TsFileResource analyzeTsFile(
      LoadTsFileStatement statement,
      File tsFile,
      Map<String, Long> device2MinTime,
      Map<String, Long> device2MaxTime,
      Map<String, Map<MeasurementSchema, File>> device2Schemas,
      Map<String, Pair<Boolean, File>> device2IsAligned)
      throws IOException, VerifyMetadataException {
    try (TsFileSequenceReader reader = new TsFileSequenceReader(tsFile.getAbsolutePath())) {
      Map<String, List<TimeseriesMetadata>> device2Metadata = reader.getAllTimeseriesMetadata(true);

      if (IoTDBDescriptor.getInstance().getConfig().isAutoCreateSchemaEnabled()
          || statement.isVerifySchema()) {
        // construct schema
        for (Map.Entry<String, List<TimeseriesMetadata>> entry : device2Metadata.entrySet()) {
          String device = entry.getKey();
          List<TimeseriesMetadata> timeseriesMetadataList = entry.getValue();
          boolean isAligned = false;
          for (TimeseriesMetadata timeseriesMetadata : timeseriesMetadataList) {
            TSDataType dataType = timeseriesMetadata.getTSDataType();
            if (!dataType.equals(TSDataType.VECTOR)) {
              Pair<CompressionType, TSEncoding> pair =
                  reader.readTimeseriesCompressionTypeAndEncoding(timeseriesMetadata);
              MeasurementSchema measurementSchema =
                  new MeasurementSchema(
                      timeseriesMetadata.getMeasurementId(),
                      dataType,
                      pair.getRight(),
                      pair.getLeft());
              device2Schemas
                  .computeIfAbsent(device, o -> new HashMap<>())
                  .put(measurementSchema, tsFile);
            } else {
              isAligned = true;
            }
          }
          boolean finalIsAligned = isAligned;
          if (!device2IsAligned
              .computeIfAbsent(device, o -> new Pair<>(finalIsAligned, tsFile))
              .left
              .equals(isAligned)) {
            throw new VerifyMetadataException(
                String.format(
                    "Device %s has different aligned definition in tsFile %s and other TsFile.",
                    device, tsFile.getParentFile()));
          }
        }
      }

      // construct TsFileResource
      TsFileResource resource = new TsFileResource(tsFile);
      if (!resource.resourceFileExists()) {
        FileLoaderUtils.updateTsFileResource(
            device2Metadata, resource); // serialize it in LoadSingleTsFileNode
        resource.updatePlanIndexes(reader.getMinPlanIndex());
        resource.updatePlanIndexes(reader.getMaxPlanIndex());
      } else {
        resource.deserialize();
      }

      // construct device time range
      for (String device : resource.getDevices()) {
        device2MinTime.put(
            device,
            Math.min(
                device2MinTime.getOrDefault(device, Long.MAX_VALUE),
                resource.getStartTime(device)));
        device2MaxTime.put(
            device,
            Math.max(
                device2MaxTime.getOrDefault(device, Long.MIN_VALUE), resource.getEndTime(device)));
      }

      resource.setStatus(TsFileResourceStatus.CLOSED);
      return resource;
    }
  }

  private void autoCreateSg(int sgLevel, Map<String, Map<MeasurementSchema, File>> device2Schemas)
      throws VerifyMetadataException, LoadFileException, IllegalPathException {
    sgLevel += 1; // e.g. "root.sg" means sgLevel = 1, "root.sg.test" means sgLevel=2
    Set<PartialPath> sgSet = new HashSet<>();
    for (String device : device2Schemas.keySet()) {
      PartialPath devicePath = new PartialPath(device);

      String[] nodes = devicePath.getNodes();
      String[] sgNodes = new String[sgLevel];
      if (nodes.length < sgLevel) {
        throw new VerifyMetadataException(
            String.format("Sg level %d is longer than device %s.", sgLevel, device));
      }
      System.arraycopy(nodes, 0, sgNodes, 0, sgLevel);
      PartialPath sgPath = new PartialPath(sgNodes);
      sgSet.add(sgPath);
    }

    for (PartialPath sgPath : sgSet) {
      SetStorageGroupStatement statement = new SetStorageGroupStatement();
      statement.setStorageGroupPath(sgPath);
      executeSetStorageGroupStatement(statement);
    }
  }

  private void executeSetStorageGroupStatement(Statement statement) throws LoadFileException {
    long queryId = SessionManager.getInstance().requestQueryId();
    ExecutionResult result =
        Coordinator.getInstance()
            .execute(
                statement,
                queryId,
                null,
                "",
                partitionFetcher,
                schemaFetcher,
                IoTDBDescriptor.getInstance().getConfig().getQueryTimeoutThreshold());
    if (result.status.code != TSStatusCode.SUCCESS_STATUS.getStatusCode()
        && result.status.code != TSStatusCode.DATABASE_ALREADY_EXISTS.getStatusCode()) {
      logger.warn(
          "Create Database error, statement: {}, result status is: {}", statement, result.status);
      throw new LoadFileException(
          String.format("Can not execute create database statement: %s", statement));
    }
  }

  private ISchemaTree autoCreateSchema(
      Map<String, Map<MeasurementSchema, File>> device2Schemas,
      Map<String, Pair<Boolean, File>> device2IsAligned)
      throws IllegalPathException {
    List<PartialPath> deviceList = new ArrayList<>();
    List<String[]> measurementList = new ArrayList<>();
    List<TSDataType[]> dataTypeList = new ArrayList<>();
    List<TSEncoding[]> encodingsList = new ArrayList<>();
    List<CompressionType[]> compressionTypesList = new ArrayList<>();
    List<Boolean> isAlignedList = new ArrayList<>();

    for (Map.Entry<String, Map<MeasurementSchema, File>> entry : device2Schemas.entrySet()) {
      int measurementSize = entry.getValue().size();
      String[] measurements = new String[measurementSize];
      TSDataType[] tsDataTypes = new TSDataType[measurementSize];
      TSEncoding[] encodings = new TSEncoding[measurementSize];
      CompressionType[] compressionTypes = new CompressionType[measurementSize];

      int index = 0;
      for (MeasurementSchema measurementSchema : entry.getValue().keySet()) {
        measurements[index] = measurementSchema.getMeasurementId();
        tsDataTypes[index] = measurementSchema.getType();
        encodings[index] = measurementSchema.getEncodingType();
        compressionTypes[index++] = measurementSchema.getCompressor();
      }

      deviceList.add(new PartialPath(entry.getKey()));
      measurementList.add(measurements);
      dataTypeList.add(tsDataTypes);
      encodingsList.add(encodings);
      compressionTypesList.add(compressionTypes);
      isAlignedList.add(device2IsAligned.get(entry.getKey()).left);
    }

    return SchemaValidator.validate(
        deviceList,
        measurementList,
        dataTypeList,
        encodingsList,
        compressionTypesList,
        isAlignedList);
  }

  private void verifyLoadingMeasurements(Map<String, Map<MeasurementSchema, File>> device2Schemas)
      throws VerifyMetadataException {
    for (Map.Entry<String, Map<MeasurementSchema, File>> deviceEntry : device2Schemas.entrySet()) {
      Map<String, MeasurementSchema> id2Schema = new HashMap<>();
      Map<MeasurementSchema, File> schema2TsFile = deviceEntry.getValue();
      for (Map.Entry<MeasurementSchema, File> entry : schema2TsFile.entrySet()) {
        String measurementId = entry.getKey().getMeasurementId();
        if (!id2Schema.containsKey(measurementId)) {
          id2Schema.put(measurementId, entry.getKey());
        } else {
          MeasurementSchema conflictSchema = id2Schema.get(measurementId);
          String msg =
              String.format(
                  "Measurement %s Conflict, TsFile %s has measurement: %s, TsFile %s has measurement %s.",
                  deviceEntry.getKey() + measurementId,
                  entry.getValue().getPath(),
                  entry.getKey(),
                  schema2TsFile.get(conflictSchema).getPath(),
                  conflictSchema);
          logger.warn(msg);
          throw new VerifyMetadataException(msg);
        }
      }
    }
  }

  private void verifySchema(
      ISchemaTree schemaTree,
      Map<String, Map<MeasurementSchema, File>> device2Schemas,
      Map<String, Pair<Boolean, File>> device2IsAligned)
      throws VerifyMetadataException, IllegalPathException {
    for (Map.Entry<String, Map<MeasurementSchema, File>> entry : device2Schemas.entrySet()) {
      String device = entry.getKey();
      MeasurementSchema[] tsFileSchemas =
          entry.getValue().keySet().toArray(new MeasurementSchema[0]);
      DeviceSchemaInfo schemaInfo =
          schemaTree.searchDeviceSchemaInfo(
              new PartialPath(device),
              Arrays.stream(tsFileSchemas)
                  .map(MeasurementSchema::getMeasurementId)
                  .collect(Collectors.toList()));
      if (schemaInfo.isAligned() != device2IsAligned.get(device).left) {
        throw new VerifyMetadataException(
            device,
            "Is aligned",
            device2IsAligned.get(device).left.toString(),
            device2IsAligned.get(device).right.getPath(),
            String.valueOf(schemaInfo.isAligned()));
      }
      List<MeasurementSchema> originSchemaList = schemaInfo.getMeasurementSchemaList();
      int measurementSize = originSchemaList.size();
      for (int j = 0; j < measurementSize; j++) {
        MeasurementSchema originSchema = originSchemaList.get(j);
        MeasurementSchema tsFileSchema = tsFileSchemas[j];
        String measurementPath =
            device + TsFileConstant.PATH_SEPARATOR + originSchema.getMeasurementId();
        if (!tsFileSchema.getType().equals(originSchema.getType())) {
          throw new VerifyMetadataException(
              measurementPath,
              "Datatype",
              tsFileSchema.getType().name(),
              entry.getValue().get(tsFileSchema).getPath(),
              originSchema.getType().name());
        }
        if (!tsFileSchema.getEncodingType().equals(originSchema.getEncodingType())) {
          throw new VerifyMetadataException(
              measurementPath,
              "Encoding",
              tsFileSchema.getEncodingType().name(),
              entry.getValue().get(tsFileSchema).getPath(),
              originSchema.getEncodingType().name());
        }
        if (!tsFileSchema.getCompressor().equals(originSchema.getCompressor())) {
          throw new VerifyMetadataException(
              measurementPath,
              "Compress type",
              tsFileSchema.getCompressor().name(),
              entry.getValue().get(tsFileSchema).getPath(),
              originSchema.getCompressor().name());
        }
      }
    }
  }

  @Override
  public Analysis visitShowTimeSeries(
      ShowTimeSeriesStatement showTimeSeriesStatement, MPPQueryContext context) {
    Analysis analysis = new Analysis();
    analysis.setStatement(showTimeSeriesStatement);

    PathPatternTree patternTree = new PathPatternTree();
    patternTree.appendPathPattern(showTimeSeriesStatement.getPathPattern());
    SchemaPartition schemaPartitionInfo = partitionFetcher.getSchemaPartition(patternTree);
    analysis.setSchemaPartitionInfo(schemaPartitionInfo);

    Map<Integer, Template> templateMap =
        schemaFetcher.checkAllRelatedTemplate(showTimeSeriesStatement.getPathPattern());
    analysis.setRelatedTemplateInfo(templateMap);

    if (showTimeSeriesStatement.isOrderByHeat()) {
      patternTree.constructTree();
      // request schema fetch API
      logger.debug("[StartFetchSchema]");
      ISchemaTree schemaTree = schemaFetcher.fetchSchema(patternTree);
      logger.debug("[EndFetchSchema]]");
      List<MeasurementPath> allSelectedPath = schemaTree.getAllMeasurement();

      Set<Expression> sourceExpressions =
          allSelectedPath.stream()
              .map(TimeSeriesOperand::new)
              .collect(Collectors.toCollection(LinkedHashSet::new));
      analysis.setSourceExpressions(sourceExpressions);
      sourceExpressions.forEach(expression -> analyzeExpression(analysis, expression));

      Set<String> deviceSet =
          allSelectedPath.stream().map(MeasurementPath::getDevice).collect(Collectors.toSet());
      Map<String, List<DataPartitionQueryParam>> sgNameToQueryParamsMap = new HashMap<>();
      for (String devicePath : deviceSet) {
        DataPartitionQueryParam queryParam = new DataPartitionQueryParam();
        queryParam.setDevicePath(devicePath);
        sgNameToQueryParamsMap
            .computeIfAbsent(schemaTree.getBelongedDatabase(devicePath), key -> new ArrayList<>())
            .add(queryParam);
      }
      DataPartition dataPartition = partitionFetcher.getDataPartition(sgNameToQueryParamsMap);
      analysis.setDataPartitionInfo(dataPartition);
    }

    analysis.setRespDatasetHeader(DatasetHeaderFactory.getShowTimeSeriesHeader());
    return analysis;
  }

  @Override
  public Analysis visitShowStorageGroup(
      ShowStorageGroupStatement showStorageGroupStatement, MPPQueryContext context) {
    Analysis analysis = new Analysis();
    analysis.setStatement(showStorageGroupStatement);
    analysis.setRespDatasetHeader(DatasetHeaderFactory.getShowStorageGroupHeader());
    return analysis;
  }

  @Override
  public Analysis visitShowTTL(ShowTTLStatement showTTLStatement, MPPQueryContext context) {
    Analysis analysis = new Analysis();
    analysis.setStatement(showTTLStatement);
    analysis.setRespDatasetHeader(DatasetHeaderFactory.getShowTTLHeader());
    return analysis;
  }

  @Override
  public Analysis visitShowDevices(
      ShowDevicesStatement showDevicesStatement, MPPQueryContext context) {
    Analysis analysis = new Analysis();
    analysis.setStatement(showDevicesStatement);

    PathPatternTree patternTree = new PathPatternTree();
    patternTree.appendPathPattern(
        showDevicesStatement.getPathPattern().concatNode(IoTDBConstant.ONE_LEVEL_PATH_WILDCARD));
    SchemaPartition schemaPartitionInfo = partitionFetcher.getSchemaPartition(patternTree);

    analysis.setSchemaPartitionInfo(schemaPartitionInfo);
    analysis.setRespDatasetHeader(
        showDevicesStatement.hasSgCol()
            ? DatasetHeaderFactory.getShowDevicesWithSgHeader()
            : DatasetHeaderFactory.getShowDevicesHeader());
    return analysis;
  }

  @Override
  public Analysis visitShowCluster(
      ShowClusterStatement showClusterStatement, MPPQueryContext context) {
    Analysis analysis = new Analysis();
    analysis.setStatement(showClusterStatement);
    if (showClusterStatement.isDetails()) {
      analysis.setRespDatasetHeader(DatasetHeaderFactory.getShowClusterDetailsHeader());
    } else {
      analysis.setRespDatasetHeader(DatasetHeaderFactory.getShowClusterHeader());
    }
    return analysis;
  }

  @Override
  public Analysis visitCountStorageGroup(
      CountStorageGroupStatement countStorageGroupStatement, MPPQueryContext context) {
    Analysis analysis = new Analysis();
    analysis.setStatement(countStorageGroupStatement);
    analysis.setRespDatasetHeader(DatasetHeaderFactory.getCountStorageGroupHeader());
    return analysis;
  }

  @Override
  public Analysis visitSchemaFetch(
      SchemaFetchStatement schemaFetchStatement, MPPQueryContext context) {
    Analysis analysis = new Analysis();
    analysis.setStatement(schemaFetchStatement);

    SchemaPartition schemaPartition =
        partitionFetcher.getSchemaPartition(schemaFetchStatement.getPatternTree());
    analysis.setSchemaPartitionInfo(schemaPartition);

    if (schemaPartition.isEmpty()) {
      analysis.setFinishQueryAfterAnalyze(true);
    }

    return analysis;
  }

  @Override
  public Analysis visitCountDevices(
      CountDevicesStatement countDevicesStatement, MPPQueryContext context) {
    Analysis analysis = new Analysis();
    analysis.setStatement(countDevicesStatement);

    PathPatternTree patternTree = new PathPatternTree();
    patternTree.appendPathPattern(
        countDevicesStatement.getPathPattern().concatNode(IoTDBConstant.ONE_LEVEL_PATH_WILDCARD));
    SchemaPartition schemaPartitionInfo = partitionFetcher.getSchemaPartition(patternTree);

    analysis.setSchemaPartitionInfo(schemaPartitionInfo);
    analysis.setRespDatasetHeader(DatasetHeaderFactory.getCountDevicesHeader());
    return analysis;
  }

  @Override
  public Analysis visitCountTimeSeries(
      CountTimeSeriesStatement countTimeSeriesStatement, MPPQueryContext context) {
    Analysis analysis = new Analysis();
    analysis.setStatement(countTimeSeriesStatement);

    PathPatternTree patternTree = new PathPatternTree();
    patternTree.appendPathPattern(countTimeSeriesStatement.getPathPattern());
    SchemaPartition schemaPartitionInfo = partitionFetcher.getSchemaPartition(patternTree);
    analysis.setSchemaPartitionInfo(schemaPartitionInfo);

    Map<Integer, Template> templateMap =
        schemaFetcher.checkAllRelatedTemplate(countTimeSeriesStatement.getPathPattern());
    analysis.setRelatedTemplateInfo(templateMap);

    analysis.setRespDatasetHeader(DatasetHeaderFactory.getCountTimeSeriesHeader());
    return analysis;
  }

  @Override
  public Analysis visitCountLevelTimeSeries(
      CountLevelTimeSeriesStatement countLevelTimeSeriesStatement, MPPQueryContext context) {
    Analysis analysis = new Analysis();
    analysis.setStatement(countLevelTimeSeriesStatement);

    PathPatternTree patternTree = new PathPatternTree();
    patternTree.appendPathPattern(countLevelTimeSeriesStatement.getPathPattern());
    SchemaPartition schemaPartitionInfo = partitionFetcher.getSchemaPartition(patternTree);

    analysis.setSchemaPartitionInfo(schemaPartitionInfo);
    analysis.setRespDatasetHeader(DatasetHeaderFactory.getCountLevelTimeSeriesHeader());
    return analysis;
  }

  @Override
  public Analysis visitCountNodes(CountNodesStatement countStatement, MPPQueryContext context) {
    Analysis analysis = new Analysis();
    analysis.setStatement(countStatement);

    PathPatternTree patternTree = new PathPatternTree();
    patternTree.appendPathPattern(countStatement.getPathPattern());
    SchemaNodeManagementPartition schemaNodeManagementPartition =
        partitionFetcher.getSchemaNodeManagementPartitionWithLevel(
            patternTree, countStatement.getLevel());

    if (schemaNodeManagementPartition == null) {
      return analysis;
    }
    if (!schemaNodeManagementPartition.getMatchedNode().isEmpty()
        && schemaNodeManagementPartition.getSchemaPartition().getSchemaPartitionMap().size() == 0) {
      analysis.setFinishQueryAfterAnalyze(true);
    }
    analysis.setMatchedNodes(schemaNodeManagementPartition.getMatchedNode());
    analysis.setSchemaPartitionInfo(schemaNodeManagementPartition.getSchemaPartition());
    analysis.setRespDatasetHeader(DatasetHeaderFactory.getCountNodesHeader());
    return analysis;
  }

  @Override
  public Analysis visitShowChildPaths(
      ShowChildPathsStatement showChildPathsStatement, MPPQueryContext context) {
    return visitSchemaNodeManagementPartition(
        showChildPathsStatement,
        showChildPathsStatement.getPartialPath(),
        DatasetHeaderFactory.getShowChildPathsHeader());
  }

  @Override
  public Analysis visitShowChildNodes(
      ShowChildNodesStatement showChildNodesStatement, MPPQueryContext context) {
    return visitSchemaNodeManagementPartition(
        showChildNodesStatement,
        showChildNodesStatement.getPartialPath(),
        DatasetHeaderFactory.getShowChildNodesHeader());
  }

  @Override
  public Analysis visitShowVersion(
      ShowVersionStatement showVersionStatement, MPPQueryContext context) {
    Analysis analysis = new Analysis();
    analysis.setStatement(showVersionStatement);
    analysis.setRespDatasetHeader(DatasetHeaderFactory.getShowVersionHeader());
    analysis.setFinishQueryAfterAnalyze(true);
    return analysis;
  }

  private Analysis visitSchemaNodeManagementPartition(
      Statement statement, PartialPath path, DatasetHeader header) {
    Analysis analysis = new Analysis();
    analysis.setStatement(statement);

    PathPatternTree patternTree = new PathPatternTree();
    patternTree.appendPathPattern(path);
    SchemaNodeManagementPartition schemaNodeManagementPartition =
        partitionFetcher.getSchemaNodeManagementPartition(patternTree);

    if (schemaNodeManagementPartition == null) {
      return analysis;
    }
    if (!schemaNodeManagementPartition.getMatchedNode().isEmpty()
        && schemaNodeManagementPartition.getSchemaPartition().getSchemaPartitionMap().size() == 0) {
      analysis.setFinishQueryAfterAnalyze(true);
    }
    analysis.setMatchedNodes(schemaNodeManagementPartition.getMatchedNode());
    analysis.setSchemaPartitionInfo(schemaNodeManagementPartition.getSchemaPartition());
    analysis.setRespDatasetHeader(header);
    return analysis;
  }

  @Override
  public Analysis visitDeleteData(
      DeleteDataStatement deleteDataStatement, MPPQueryContext context) {
    context.setQueryType(QueryType.WRITE);
    Analysis analysis = new Analysis();
    analysis.setStatement(deleteDataStatement);

    PathPatternTree patternTree = new PathPatternTree();
    for (PartialPath pathPattern : deleteDataStatement.getPathList()) {
      patternTree.appendPathPattern(pathPattern);
    }

    ISchemaTree schemaTree = schemaFetcher.fetchSchema(patternTree);
    analysis.setSchemaTree(schemaTree);

    Map<String, List<DataPartitionQueryParam>> sgNameToQueryParamsMap = new HashMap<>();

    schemaTree
        .getMatchedDevices(new PartialPath(ALL_RESULT_NODES))
        .forEach(
            deviceSchemaInfo -> {
              PartialPath devicePath = deviceSchemaInfo.getDevicePath();
              DataPartitionQueryParam queryParam = new DataPartitionQueryParam();
              queryParam.setDevicePath(devicePath.getFullPath());
              sgNameToQueryParamsMap
                  .computeIfAbsent(
                      schemaTree.getBelongedDatabase(devicePath), key -> new ArrayList<>())
                  .add(queryParam);
            });

    DataPartition dataPartition = partitionFetcher.getDataPartition(sgNameToQueryParamsMap);
    analysis.setDataPartitionInfo(dataPartition);

    if (dataPartition.isEmpty()) {
      analysis.setFinishQueryAfterAnalyze(true);
    }

    return analysis;
  }

  @Override
  public Analysis visitCreateSchemaTemplate(
      CreateSchemaTemplateStatement createTemplateStatement, MPPQueryContext context) {

    context.setQueryType(QueryType.WRITE);
    List<List<String>> measurementsList = createTemplateStatement.getMeasurements();
    for (List measurements : measurementsList) {
      Set<String> measurementsSet = new HashSet<>(measurements);
      if (measurementsSet.size() < measurements.size()) {
        throw new SemanticException(
            "Measurement under an aligned device is not allowed to have the same measurement name");
      }
    }
    Analysis analysis = new Analysis();
    analysis.setStatement(createTemplateStatement);
    return analysis;
  }

  @Override
  public Analysis visitShowNodesInSchemaTemplate(
      ShowNodesInSchemaTemplateStatement showNodesInSchemaTemplateStatement,
      MPPQueryContext context) {
    Analysis analysis = new Analysis();
    analysis.setStatement(showNodesInSchemaTemplateStatement);
    analysis.setRespDatasetHeader(DatasetHeaderFactory.getShowNodesInSchemaTemplateHeader());
    return analysis;
  }

  @Override
  public Analysis visitShowSchemaTemplate(
      ShowSchemaTemplateStatement showSchemaTemplateStatement, MPPQueryContext context) {
    Analysis analysis = new Analysis();
    analysis.setStatement(showSchemaTemplateStatement);
    analysis.setRespDatasetHeader(DatasetHeaderFactory.getShowSchemaTemplateHeader());
    return analysis;
  }

  private GroupByFilter initGroupByFilter(GroupByTimeComponent groupByTimeComponent) {
    if (groupByTimeComponent.isIntervalByMonth() || groupByTimeComponent.isSlidingStepByMonth()) {
      return new GroupByMonthFilter(
          groupByTimeComponent.getInterval(),
          groupByTimeComponent.getSlidingStep(),
          groupByTimeComponent.getStartTime(),
          groupByTimeComponent.getEndTime(),
          groupByTimeComponent.isSlidingStepByMonth(),
          groupByTimeComponent.isIntervalByMonth(),
          TimeZone.getTimeZone("+00:00"));
    } else {
      long startTime =
          groupByTimeComponent.isLeftCRightO()
              ? groupByTimeComponent.getStartTime()
              : groupByTimeComponent.getStartTime() + 1;
      long endTime =
          groupByTimeComponent.isLeftCRightO()
              ? groupByTimeComponent.getEndTime()
              : groupByTimeComponent.getEndTime() + 1;
      return new GroupByFilter(
          groupByTimeComponent.getInterval(),
          groupByTimeComponent.getSlidingStep(),
          startTime,
          endTime);
    }
  }

  @Override
  public Analysis visitSetSchemaTemplate(
      SetSchemaTemplateStatement setSchemaTemplateStatement, MPPQueryContext context) {
    context.setQueryType(QueryType.WRITE);
    Analysis analysis = new Analysis();
    analysis.setStatement(setSchemaTemplateStatement);
    return analysis;
  }

  @Override
  public Analysis visitShowPathSetTemplate(
      ShowPathSetTemplateStatement showPathSetTemplateStatement, MPPQueryContext context) {
    Analysis analysis = new Analysis();
    analysis.setStatement(showPathSetTemplateStatement);
    analysis.setRespDatasetHeader(DatasetHeaderFactory.getShowPathSetTemplateHeader());
    return analysis;
  }

  @Override
  public Analysis visitActivateTemplate(
      ActivateTemplateStatement activateTemplateStatement, MPPQueryContext context) {
    context.setQueryType(QueryType.WRITE);
    Analysis analysis = new Analysis();
    analysis.setStatement(activateTemplateStatement);

    PartialPath activatePath = activateTemplateStatement.getPath();

    Pair<Template, PartialPath> templateSetInfo = schemaFetcher.checkTemplateSetInfo(activatePath);
    if (templateSetInfo == null) {
      throw new StatementAnalyzeException(
          new MetadataException(
              String.format(
                  "Path [%s] has not been set any template.", activatePath.getFullPath())));
    }
    analysis.setTemplateSetInfo(
        new Pair<>(templateSetInfo.left, Collections.singletonList(templateSetInfo.right)));

    PathPatternTree patternTree = new PathPatternTree();
    patternTree.appendPathPattern(activatePath.concatNode(ONE_LEVEL_PATH_WILDCARD));
    SchemaPartition partition = partitionFetcher.getOrCreateSchemaPartition(patternTree);

    analysis.setSchemaPartitionInfo(partition);

    return analysis;
  }

  @Override
  public Analysis visitShowPathsUsingTemplate(
      ShowPathsUsingTemplateStatement showPathsUsingTemplateStatement, MPPQueryContext context) {
    Analysis analysis = new Analysis();
    analysis.setStatement(showPathsUsingTemplateStatement);
    analysis.setRespDatasetHeader(DatasetHeaderFactory.getShowPathsUsingTemplateHeader());

    Pair<Template, List<PartialPath>> templateSetInfo =
        schemaFetcher.getAllPathsSetTemplate(showPathsUsingTemplateStatement.getTemplateName());

    if (templateSetInfo == null
        || templateSetInfo.right == null
        || templateSetInfo.right.isEmpty()) {
      analysis.setFinishQueryAfterAnalyze(true);
      return analysis;
    }

    analysis.setTemplateSetInfo(templateSetInfo);

    PathPatternTree patternTree = new PathPatternTree();
    PartialPath rawPathPattern = showPathsUsingTemplateStatement.getPathPattern();
    List<PartialPath> specifiedPatternList = new ArrayList<>();
    templateSetInfo.right.forEach(
        setPath -> {
          for (PartialPath specifiedPattern : rawPathPattern.alterPrefixPath(setPath)) {
            patternTree.appendPathPattern(specifiedPattern);
            specifiedPatternList.add(specifiedPattern);
          }
        });

    if (specifiedPatternList.isEmpty()) {
      analysis.setFinishQueryAfterAnalyze(true);
      return analysis;
    }

    analysis.setSpecifiedTemplateRelatedPathPatternList(specifiedPatternList);

    SchemaPartition partition = partitionFetcher.getOrCreateSchemaPartition(patternTree);
    analysis.setSchemaPartitionInfo(partition);
    if (partition.isEmpty()) {
      analysis.setFinishQueryAfterAnalyze(true);
      return analysis;
    }

    return analysis;
  }

  @Override
  public Analysis visitShowPipeSinkType(
      ShowPipeSinkTypeStatement showPipeSinkTypeStatement, MPPQueryContext context) {
    Analysis analysis = new Analysis();
    analysis.setStatement(showPipeSinkTypeStatement);
    analysis.setRespDatasetHeader(DatasetHeaderFactory.getShowPipeSinkTypeHeader());
    analysis.setFinishQueryAfterAnalyze(true);
    return analysis;
  }
}<|MERGE_RESOLUTION|>--- conflicted
+++ resolved
@@ -367,6 +367,8 @@
     Set<String> deviceSet =
         allSelectedPath.stream().map(MeasurementPath::getDevice).collect(Collectors.toSet());
 
+    long startTime = System.nanoTime();
+
     Pair<List<TTimePartitionSlot>, Pair<Boolean, Boolean>> res =
         getTimePartitionSlotList(analysis.getGlobalTimeFilter());
 
@@ -397,13 +399,9 @@
       }
     }
 
-<<<<<<< HEAD
-    long startTime = System.nanoTime();
-    DataPartition dataPartition = partitionFetcher.getDataPartition(sgNameToQueryParamsMap);
     QueryStatistics.getInstance()
         .addCost(QueryStatistics.PARTITION_FETCHER, System.nanoTime() - startTime);
-=======
->>>>>>> a7a1738c
+
     analysis.setDataPartitionInfo(dataPartition);
 
     return analysis;
@@ -1141,6 +1139,7 @@
 
   private void analyzeDataPartition(
       Analysis analysis, QueryStatement queryStatement, ISchemaTree schemaTree) {
+    long startTime = System.nanoTime();
     Set<String> deviceSet = new HashSet<>();
     if (queryStatement.isAlignByDevice()) {
       deviceSet = analysis.getDeviceToSourceExpressions().keySet();
@@ -1152,6 +1151,8 @@
     DataPartition dataPartition =
         fetchDataPartitionByDevices(deviceSet, schemaTree, analysis.getGlobalTimeFilter());
     analysis.setDataPartitionInfo(dataPartition);
+    QueryStatistics.getInstance()
+        .addCost(QueryStatistics.PARTITION_FETCHER, System.nanoTime() - startTime);
   }
 
   private DataPartition fetchDataPartitionByDevices(
@@ -1174,19 +1175,11 @@
           .add(queryParam);
     }
 
-<<<<<<< HEAD
-    long startTime = System.nanoTime();
-    DataPartition dataPartition = partitionFetcher.getDataPartition(sgNameToQueryParamsMap);
-    QueryStatistics.getInstance()
-        .addCost(QueryStatistics.PARTITION_FETCHER, System.nanoTime() - startTime);
-    return dataPartition;
-=======
     if (res.right.left || res.right.right) {
       return partitionFetcher.getDataPartitionWithUnclosedTimeRange(sgNameToQueryParamsMap);
     } else {
       return partitionFetcher.getDataPartition(sgNameToQueryParamsMap);
     }
->>>>>>> a7a1738c
   }
 
   /**
