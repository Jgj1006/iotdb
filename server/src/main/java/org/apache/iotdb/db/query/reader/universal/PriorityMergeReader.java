/*
 * Licensed to the Apache Software Foundation (ASF) under one
 * or more contributor license agreements.  See the NOTICE file
 * distributed with this work for additional information
 * regarding copyright ownership.  The ASF licenses this file
 * to you under the Apache License, Version 2.0 (the
 * "License"); you may not use this file except in compliance
 * with the License.  You may obtain a copy of the License at
 *
 *     http://www.apache.org/licenses/LICENSE-2.0
 *
 * Unless required by applicable law or agreed to in writing,
 * software distributed under the License is distributed on an
 * "AS IS" BASIS, WITHOUT WARRANTIES OR CONDITIONS OF ANY
 * KIND, either express or implied.  See the License for the
 * specific language governing permissions and limitations
 * under the License.
 */
package org.apache.iotdb.db.query.reader.universal;

import org.apache.iotdb.tsfile.read.reader.IPointReader;
import org.apache.iotdb.tsfile.read.TimeValuePair;
<<<<<<< HEAD

=======
>>>>>>> c00b63f3
import java.io.IOException;
import java.util.List;
import java.util.PriorityQueue;

/**
 * This class implements {@link IPointReader} for data sources with different priorities.
 */
public class PriorityMergeReader implements IPointReader {

  // largest end time of all added readers
  private long currentLargestEndTime;

  PriorityQueue<Element> heap = new PriorityQueue<>((o1, o2) -> {
    int timeCompare = Long.compare(o1.timeValuePair.getTimestamp(),
        o2.timeValuePair.getTimestamp());
    return timeCompare != 0 ? timeCompare : Long.compare(o2.priority, o1.priority);
  });

  public PriorityMergeReader() {
  }

  public PriorityMergeReader(List<IPointReader> prioritySeriesReaders, int startPriority)
      throws IOException {
    for (IPointReader reader : prioritySeriesReaders) {
      addReader(reader, startPriority++);
<<<<<<< HEAD
    }
  }

  public void addReader(IPointReader reader, long priority) throws IOException {
    if (reader.hasNextTimeValuePair()) {
      heap.add(new Element(reader, reader.nextTimeValuePair(), priority));
=======
    }
  }

  public void addReader(IPointReader reader, long priority) throws IOException {
    if (reader.hasNextTimeValuePair()) {
      heap.add(new Element(reader, reader.nextTimeValuePair(), priority));
    } else {
      reader.close();
    }
  }

  public void addReader(IPointReader reader, long priority, long endTime) throws IOException {
    if (reader.hasNextTimeValuePair()) {
      heap.add(new Element(reader, reader.nextTimeValuePair(), priority));
      currentLargestEndTime = Math.max(currentLargestEndTime, endTime);
>>>>>>> c00b63f3
    } else {
      reader.close();
    }
  }

<<<<<<< HEAD
  public void addReader(IPointReader reader, long priority, long endTime) throws IOException {
    if (reader.hasNextTimeValuePair()) {
      heap.add(new Element(reader, reader.nextTimeValuePair(), priority));
      currentLargestEndTime = Math.max(currentLargestEndTime, endTime);
    } else {
      reader.close();
    }
  }

=======
>>>>>>> c00b63f3
  public long getCurrentLargestEndTime() {
    return currentLargestEndTime;
  }

  @Override
  public boolean hasNextTimeValuePair() {
    return !heap.isEmpty();
  }

  @Override
  public TimeValuePair nextTimeValuePair() throws IOException {
    Element top = heap.poll();
    TimeValuePair ret = top.timeValuePair;
    TimeValuePair topNext = null;
    if (top.hasNext()) {
      top.next();
      topNext = top.currPair();
    }
    long topNextTime = topNext == null ? Long.MAX_VALUE : topNext.getTimestamp();
    updateHeap(ret.getTimestamp(), topNextTime);
    if (topNext != null) {
      top.timeValuePair = topNext;
      heap.add(top);
    }
    return ret;
  }

  @Override
  public TimeValuePair currentTimeValuePair() throws IOException {
    return heap.peek().timeValuePair;
  }

  private void updateHeap(long topTime, long topNextTime) throws IOException {
    while (!heap.isEmpty() && heap.peek().currTime() == topTime) {
      Element e = heap.poll();
      if (!e.hasNext()) {
        e.reader.close();
        continue;
      }

      e.next();
      if (e.currTime() == topNextTime) {
        // if the next value of the peek will be overwritten by the next of the top, skip it
        if (e.hasNext()) {
          e.next();
          heap.add(e);
        } else {
          // the chunk is end
          e.close();
        }
      } else {
        heap.add(e);
      }
    }
  }

  @Override
  public void close() throws IOException {
    while (!heap.isEmpty()) {
      Element e = heap.poll();
      e.close();
    }
  }

  class Element {

    IPointReader reader;
    TimeValuePair timeValuePair;
    long priority;

    Element(IPointReader reader, TimeValuePair timeValuePair, long priority) {
      this.reader = reader;
      this.timeValuePair = timeValuePair;
      this.priority = priority;
    }

    long currTime() {
      return timeValuePair.getTimestamp();
    }

    TimeValuePair currPair() {
      return timeValuePair;
    }

    boolean hasNext() throws IOException {
      return reader.hasNextTimeValuePair();
    }

    void next() throws IOException {
      timeValuePair = reader.nextTimeValuePair();
    }

    void close() throws IOException {
      reader.close();
    }
  }
}<|MERGE_RESOLUTION|>--- conflicted
+++ resolved
@@ -20,10 +20,6 @@
 
 import org.apache.iotdb.tsfile.read.reader.IPointReader;
 import org.apache.iotdb.tsfile.read.TimeValuePair;
-<<<<<<< HEAD
-
-=======
->>>>>>> c00b63f3
 import java.io.IOException;
 import java.util.List;
 import java.util.PriorityQueue;
@@ -49,14 +45,6 @@
       throws IOException {
     for (IPointReader reader : prioritySeriesReaders) {
       addReader(reader, startPriority++);
-<<<<<<< HEAD
-    }
-  }
-
-  public void addReader(IPointReader reader, long priority) throws IOException {
-    if (reader.hasNextTimeValuePair()) {
-      heap.add(new Element(reader, reader.nextTimeValuePair(), priority));
-=======
     }
   }
 
@@ -72,24 +60,11 @@
     if (reader.hasNextTimeValuePair()) {
       heap.add(new Element(reader, reader.nextTimeValuePair(), priority));
       currentLargestEndTime = Math.max(currentLargestEndTime, endTime);
->>>>>>> c00b63f3
     } else {
       reader.close();
     }
   }
 
-<<<<<<< HEAD
-  public void addReader(IPointReader reader, long priority, long endTime) throws IOException {
-    if (reader.hasNextTimeValuePair()) {
-      heap.add(new Element(reader, reader.nextTimeValuePair(), priority));
-      currentLargestEndTime = Math.max(currentLargestEndTime, endTime);
-    } else {
-      reader.close();
-    }
-  }
-
-=======
->>>>>>> c00b63f3
   public long getCurrentLargestEndTime() {
     return currentLargestEndTime;
   }
