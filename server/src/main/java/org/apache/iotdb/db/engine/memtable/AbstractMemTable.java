--- conflicted
+++ resolved
@@ -37,10 +37,7 @@
 import org.apache.iotdb.db.utils.datastructure.TVList;
 import org.apache.iotdb.tsfile.file.metadata.enums.TSDataType;
 import org.apache.iotdb.tsfile.file.metadata.enums.TSEncoding;
-<<<<<<< HEAD
 import org.apache.iotdb.tsfile.write.schema.MeasurementSchema;
-=======
->>>>>>> 03fbb9e7
 
 public abstract class AbstractMemTable implements IMemTable {
 
@@ -102,11 +99,7 @@
       long recordSizeInByte = MemUtils.getRecordSize(insertPlan);
       memSize += recordSizeInByte;
     } catch (Exception e) {
-<<<<<<< HEAD
-      throw new QueryProcessException(e.getMessage());
-=======
       throw new WriteProcessException(e.getMessage());
->>>>>>> 03fbb9e7
     }
   }
 
@@ -117,13 +110,8 @@
       write(batchInsertPlan, start, end);
       long recordSizeInByte = MemUtils.getRecordSize(batchInsertPlan, start, end);
       memSize += recordSizeInByte;
-<<<<<<< HEAD
-    } catch (Exception e) {
-      throw new QueryProcessException(e.getMessage());
-=======
     } catch (RuntimeException e) {
       throw new WriteProcessException(e.getMessage());
->>>>>>> 03fbb9e7
     }
   }
 
