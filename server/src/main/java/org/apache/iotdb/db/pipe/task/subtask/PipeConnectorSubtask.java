--- conflicted
+++ resolved
@@ -20,10 +20,6 @@
 package org.apache.iotdb.db.pipe.task.subtask;
 
 import org.apache.iotdb.db.pipe.agent.PipeAgent;
-<<<<<<< HEAD
-import org.apache.iotdb.db.pipe.core.event.EnrichedEvent;
-=======
->>>>>>> d79ba919
 import org.apache.iotdb.db.pipe.task.queue.ListenableBlockingPendingQueue;
 import org.apache.iotdb.pipe.api.PipeConnector;
 import org.apache.iotdb.pipe.api.event.Event;
@@ -56,11 +52,7 @@
 
   // TODO: for a while
   @Override
-<<<<<<< HEAD
-  protected void executeForAWhile() {
-=======
   protected synchronized void executeForAWhile() {
->>>>>>> d79ba919
     try {
       // TODO: reduce the frequency of heartbeat
       outputPipeConnector.heartbeat();
@@ -69,13 +61,9 @@
           "PipeConnector: failed to connect to the target system.", e);
     }
 
-<<<<<<< HEAD
-    final Event event = inputPendingQueue.poll();
-=======
     final Event event = lastEvent != null ? lastEvent : inputPendingQueue.poll();
     // record this event for retrying on connection failure or other exceptions
     lastEvent = event;
->>>>>>> d79ba919
     if (event == null) {
       return;
     }
@@ -104,10 +92,6 @@
       throw new PipeException(
           "Error occurred during executing PipeConnector#transfer, perhaps need to check whether the implementation of PipeConnector is correct according to the pipe-api description.",
           e);
-    } finally {
-      if (event instanceof EnrichedEvent) {
-        ((EnrichedEvent) event).decreaseReferenceCount(PipeConnectorSubtask.class.getName());
-      }
     }
   }
 
@@ -142,9 +126,6 @@
             MAX_RETRY_TIMES,
             taskID);
         lastFailedCause = throwable;
-<<<<<<< HEAD
-        PipeAgent.runtime().report(this);
-=======
 
         PipeAgent.runtime().report(this);
 
@@ -152,7 +133,6 @@
         // because we need to keep it for the next retry. if user wants to restart the task,
         // the last event will be processed again. the last event will be released when the task
         // is dropped or the process is running normally.
->>>>>>> d79ba919
         return;
       }
     }
@@ -162,11 +142,6 @@
   }
 
   @Override
-<<<<<<< HEAD
-  public void close() {
-    try {
-      outputPipeConnector.close();
-=======
   // synchronized for outputPipeConnector.close() and releaseLastEvent() in super.close()
   // make sure that the lastEvent will not be updated after pipeProcessor.close() to avoid
   // resource leak because of the lastEvent is not released.
@@ -176,7 +151,6 @@
 
       // should be called after outputPipeConnector.close()
       super.close();
->>>>>>> d79ba919
     } catch (Exception e) {
       e.printStackTrace();
       LOGGER.info(
