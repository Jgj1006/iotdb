--- conflicted
+++ resolved
@@ -79,26 +79,18 @@
             pipeProcessor,
             pipeConnectorOutputEventCollector);
 
-<<<<<<< HEAD
-=======
     final PipeTaskStage pipeTaskStage = this;
->>>>>>> d79ba919
     this.pipeCollectorInputPendingQueue =
         pipeCollectorInputPendingQueue != null
             ? pipeCollectorInputPendingQueue
                 .registerEmptyToNotEmptyListener(
                     taskId,
                     () -> {
-<<<<<<< HEAD
-                      if (status == PipeStatus.RUNNING) {
-                        executor.start(pipeProcessorSubtask.getTaskID());
-=======
                       // status can be changed by other threads calling pipeTaskStage's methods
                       synchronized (pipeTaskStage) {
                         if (status == PipeStatus.RUNNING) {
                           executor.start(pipeProcessorSubtask.getTaskID());
                         }
->>>>>>> d79ba919
                       }
                     })
                 .registerNotEmptyToEmptyListener(
@@ -111,12 +103,6 @@
             .registerFullToNotFullListener(
                 taskId,
                 () -> {
-<<<<<<< HEAD
-                  // only start when the pipe is running
-                  if (status == PipeStatus.RUNNING) {
-                    pipeConnectorOutputEventCollector.tryCollectBufferedEvents();
-                    executor.start(pipeProcessorSubtask.getTaskID());
-=======
                   // status can be changed by other threads calling pipeTaskStage's methods
                   synchronized (pipeTaskStage) {
                     // only start when the pipe is running
@@ -124,7 +110,6 @@
                       pipeConnectorOutputEventCollector.tryCollectBufferedEvents();
                       executor.start(pipeProcessorSubtask.getTaskID());
                     }
->>>>>>> d79ba919
                   }
                 });
   }
