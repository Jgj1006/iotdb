--- conflicted
+++ resolved
@@ -661,10 +661,7 @@
         && !analysis.isFinishQueryAfterAnalyze()
         && (!config.isEnable13DataInsertAdapt()
             || IoTDBConstant.ClientVersion.V_1_0.equals(context.getSession().getVersion()))
-<<<<<<< HEAD
-=======
         // if the status is already a redirection, do not modify it
->>>>>>> 6b813ee0
         && tsstatus.getCode() != TSStatusCode.REDIRECTION_RECOMMEND.getStatusCode()) {
       InsertBaseStatement insertStatement = (InsertBaseStatement) analysis.getStatement();
       List<TEndPoint> redirectNodeList = analysis.getRedirectNodeList();
