/*
 * Licensed to the Apache Software Foundation (ASF) under one
 * or more contributor license agreements.  See the NOTICE file
 * distributed with this work for additional information
 * regarding copyright ownership.  The ASF licenses this file
 * to you under the Apache License, Version 2.0 (the
 * "License"); you may not use this file except in compliance
 * with the License.  You may obtain a copy of the License at
 *
 *      http://www.apache.org/licenses/LICENSE-2.0
 *
 * Unless required by applicable law or agreed to in writing,
 * software distributed under the License is distributed on an
 * "AS IS" BASIS, WITHOUT WARRANTIES OR CONDITIONS OF ANY
 * KIND, either express or implied.  See the License for the
 * specific language governing permissions and limitations
 * under the License.
 */

package org.apache.iotdb.db.engine.storagegroup;

import org.apache.iotdb.common.rpc.thrift.TSStatus;
import org.apache.iotdb.commons.cluster.NodeStatus;
import org.apache.iotdb.commons.concurrent.IoTDBThreadPoolFactory;
import org.apache.iotdb.commons.concurrent.ThreadName;
import org.apache.iotdb.commons.concurrent.threadpool.ScheduledExecutorUtil;
import org.apache.iotdb.commons.conf.CommonDescriptor;
import org.apache.iotdb.commons.conf.IoTDBConstant;
import org.apache.iotdb.commons.consensus.DataRegionId;
import org.apache.iotdb.commons.exception.IllegalPathException;
import org.apache.iotdb.commons.exception.MetadataException;
import org.apache.iotdb.commons.file.SystemFileFactory;
import org.apache.iotdb.commons.path.PartialPath;
import org.apache.iotdb.commons.service.metric.MetricService;
import org.apache.iotdb.commons.service.metric.enums.PerformanceOverviewMetrics;
import org.apache.iotdb.commons.utils.TestOnly;
import org.apache.iotdb.consensus.ConsensusFactory;
import org.apache.iotdb.db.conf.IoTDBConfig;
import org.apache.iotdb.db.conf.IoTDBDescriptor;
import org.apache.iotdb.db.conf.directories.TierManager;
import org.apache.iotdb.db.engine.StorageEngine;
import org.apache.iotdb.db.engine.TsFileMetricManager;
import org.apache.iotdb.db.engine.cache.BloomFilterCache;
import org.apache.iotdb.db.engine.cache.ChunkCache;
import org.apache.iotdb.db.engine.cache.TimeSeriesMetadataCache;
import org.apache.iotdb.db.engine.compaction.execute.recover.CompactionRecoverManager;
import org.apache.iotdb.db.engine.compaction.execute.task.AbstractCompactionTask;
import org.apache.iotdb.db.engine.compaction.schedule.CompactionScheduler;
import org.apache.iotdb.db.engine.compaction.schedule.CompactionTaskManager;
import org.apache.iotdb.db.engine.flush.CloseFileListener;
import org.apache.iotdb.db.engine.flush.FlushListener;
import org.apache.iotdb.db.engine.flush.FlushStatus;
import org.apache.iotdb.db.engine.flush.TsFileFlushPolicy;
import org.apache.iotdb.db.engine.memtable.IMemTable;
import org.apache.iotdb.db.engine.modification.Deletion;
import org.apache.iotdb.db.engine.modification.ModificationFile;
import org.apache.iotdb.db.engine.querycontext.QueryDataSource;
import org.apache.iotdb.db.engine.upgrade.UpgradeCheckStatus;
import org.apache.iotdb.db.engine.upgrade.UpgradeLog;
import org.apache.iotdb.db.engine.version.SimpleFileVersionController;
import org.apache.iotdb.db.engine.version.VersionController;
import org.apache.iotdb.db.exception.BatchProcessException;
import org.apache.iotdb.db.exception.DataRegionException;
import org.apache.iotdb.db.exception.DiskSpaceInsufficientException;
import org.apache.iotdb.db.exception.LoadFileException;
import org.apache.iotdb.db.exception.TsFileProcessorException;
import org.apache.iotdb.db.exception.WriteProcessException;
import org.apache.iotdb.db.exception.WriteProcessRejectException;
import org.apache.iotdb.db.exception.query.OutOfTTLException;
import org.apache.iotdb.db.exception.query.QueryProcessException;
import org.apache.iotdb.db.exception.quota.ExceedQuotaException;
import org.apache.iotdb.db.metadata.cache.DataNodeSchemaCache;
import org.apache.iotdb.db.metadata.idtable.IDTable;
import org.apache.iotdb.db.metadata.idtable.IDTableManager;
import org.apache.iotdb.db.mpp.metric.QueryMetricsManager;
import org.apache.iotdb.db.mpp.plan.planner.plan.node.PlanNodeId;
import org.apache.iotdb.db.mpp.plan.planner.plan.node.write.DeleteDataNode;
import org.apache.iotdb.db.mpp.plan.planner.plan.node.write.InsertMultiTabletsNode;
import org.apache.iotdb.db.mpp.plan.planner.plan.node.write.InsertRowNode;
import org.apache.iotdb.db.mpp.plan.planner.plan.node.write.InsertRowsNode;
import org.apache.iotdb.db.mpp.plan.planner.plan.node.write.InsertRowsOfOneDeviceNode;
import org.apache.iotdb.db.mpp.plan.planner.plan.node.write.InsertTabletNode;
import org.apache.iotdb.db.query.context.QueryContext;
import org.apache.iotdb.db.query.control.FileReaderManager;
import org.apache.iotdb.db.quotas.DataNodeSpaceQuotaManager;
import org.apache.iotdb.db.rescon.TsFileResourceManager;
import org.apache.iotdb.db.service.SettleService;
import org.apache.iotdb.db.sync.SyncService;
import org.apache.iotdb.db.sync.sender.manager.ISyncManager;
import org.apache.iotdb.db.tools.settle.TsFileAndModSettleTool;
import org.apache.iotdb.db.utils.CopyOnReadLinkedList;
import org.apache.iotdb.db.utils.DateTimeUtils;
import org.apache.iotdb.db.utils.UpgradeUtils;
import org.apache.iotdb.db.wal.WALManager;
import org.apache.iotdb.db.wal.node.IWALNode;
import org.apache.iotdb.db.wal.recover.WALRecoverManager;
import org.apache.iotdb.db.wal.recover.file.SealedTsFileRecoverPerformer;
import org.apache.iotdb.db.wal.recover.file.UnsealedTsFileRecoverPerformer;
import org.apache.iotdb.db.wal.utils.WALMode;
import org.apache.iotdb.db.wal.utils.listener.WALFlushListener;
import org.apache.iotdb.db.wal.utils.listener.WALRecoverListener;
import org.apache.iotdb.rpc.RpcUtils;
import org.apache.iotdb.rpc.TSStatusCode;
import org.apache.iotdb.tsfile.file.metadata.ChunkMetadata;
import org.apache.iotdb.tsfile.fileSystem.FSFactoryProducer;
import org.apache.iotdb.tsfile.fileSystem.fsFactory.FSFactory;
import org.apache.iotdb.tsfile.read.filter.basic.Filter;
import org.apache.iotdb.tsfile.utils.Pair;
import org.apache.iotdb.tsfile.write.schema.MeasurementSchema;
import org.apache.iotdb.tsfile.write.writer.RestorableTsFileIOWriter;

import org.apache.commons.io.FileUtils;
import org.slf4j.Logger;
import org.slf4j.LoggerFactory;

import java.io.File;
import java.io.IOException;
import java.nio.file.Files;
import java.util.ArrayList;
import java.util.Arrays;
import java.util.Collection;
import java.util.Collections;
import java.util.Comparator;
import java.util.Date;
import java.util.HashMap;
import java.util.HashSet;
import java.util.Iterator;
import java.util.LinkedList;
import java.util.List;
import java.util.Map;
import java.util.Map.Entry;
import java.util.Set;
import java.util.TreeMap;
import java.util.concurrent.ScheduledExecutorService;
import java.util.concurrent.TimeUnit;
import java.util.concurrent.atomic.AtomicBoolean;
import java.util.concurrent.atomic.AtomicInteger;
import java.util.concurrent.atomic.AtomicLong;
import java.util.concurrent.locks.Condition;
import java.util.concurrent.locks.ReadWriteLock;
import java.util.concurrent.locks.ReentrantReadWriteLock;

import static org.apache.iotdb.commons.conf.IoTDBConstant.FILE_NAME_SEPARATOR;
import static org.apache.iotdb.db.engine.storagegroup.TsFileResource.RESOURCE_SUFFIX;
import static org.apache.iotdb.db.engine.storagegroup.TsFileResource.TEMP_SUFFIX;
import static org.apache.iotdb.db.mpp.metric.QueryResourceMetricSet.SEQUENCE_TSFILE;
import static org.apache.iotdb.db.mpp.metric.QueryResourceMetricSet.UNSEQUENCE_TSFILE;
import static org.apache.iotdb.tsfile.common.constant.TsFileConstant.TSFILE_SUFFIX;

/**
 * For sequence data, a DataRegion has some TsFileProcessors, in which there is only one
 * TsFileProcessor in the working status. <br>
 *
 * <p>There are two situations to set the working TsFileProcessor to closing status:<br>
 *
 * <p>(1) when inserting data into the TsFileProcessor, and the TsFileProcessor shouldFlush() (or
 * shouldClose())<br>
 *
 * <p>(2) someone calls syncCloseAllWorkingTsFileProcessors(). (up to now, only flush command from
 * cli will call this method)<br>
 *
 * <p>UnSequence data has the similar process as above.
 *
 * <p>When a sequence TsFileProcessor is submitted to be flushed, the
 * updateLatestFlushTimeCallback() method will be called as a callback.<br>
 *
 * <p>When a TsFileProcessor is closed, the closeUnsealedTsFileProcessorCallBack() method will be
 * called as a callback.
 */
public class DataRegion implements IDataRegionForQuery {

  private static final IoTDBConfig config = IoTDBDescriptor.getInstance().getConfig();
  private static final Logger DEBUG_LOGGER = LoggerFactory.getLogger("QUERY_DEBUG");

  /**
   * All newly generated chunks after merge have version number 0, so we set merged Modification
   * file version to 1 to take effect.
   */
  private static final int MERGE_MOD_START_VERSION_NUM = 1;

  private static final Logger logger = LoggerFactory.getLogger(DataRegion.class);

  /** indicating the file to be loaded overlap with some files. */
  private static final int POS_OVERLAP = -3;

  private final boolean enableMemControl = config.isEnableMemControl();
  /**
   * a read write lock for guaranteeing concurrent safety when accessing all fields in this class
   * (i.e., schema, (un)sequenceFileList, work(un)SequenceTsFileProcessor,
   * closing(Un)SequenceTsFileProcessor, latestTimeForEachDevice, and
   * partitionLatestFlushedTimeForEachDevice)
   */
  private final ReadWriteLock insertLock = new ReentrantReadWriteLock();
  /** condition to safely delete data region. */
  private final Condition deletedCondition = insertLock.writeLock().newCondition();
  /** data region has been deleted or not. */
  private volatile boolean deleted = false;
  /** closeStorageGroupCondition is used to wait for all currently closing TsFiles to be done. */
  private final Object closeStorageGroupCondition = new Object();
  /**
   * avoid some tsfileResource is changed (e.g., from unsealed to sealed) when a query is executed.
   */
  private final ReadWriteLock closeQueryLock = new ReentrantReadWriteLock();
  /** time partition id in the database -> tsFileProcessor for this time partition. */
  private final TreeMap<Long, TsFileProcessor> workSequenceTsFileProcessors = new TreeMap<>();
  /** time partition id in the database -> tsFileProcessor for this time partition. */
  private final TreeMap<Long, TsFileProcessor> workUnsequenceTsFileProcessors = new TreeMap<>();

  // upgrading sequence TsFile resource list
  private final List<TsFileResource> upgradeSeqFileList = new LinkedList<>();
  /** sequence tsfile processors which are closing. */
  private final CopyOnReadLinkedList<TsFileProcessor> closingSequenceTsFileProcessor =
      new CopyOnReadLinkedList<>();
  /** upgrading unsequence TsFile resource list. */
  private final List<TsFileResource> upgradeUnseqFileList = new LinkedList<>();

  /** unsequence tsfile processors which are closing. */
  private final CopyOnReadLinkedList<TsFileProcessor> closingUnSequenceTsFileProcessor =
      new CopyOnReadLinkedList<>();

  private final AtomicInteger upgradeFileCount = new AtomicInteger();

  private final AtomicBoolean isSettling = new AtomicBoolean();

  /** data region id. */
  private final String dataRegionId;
  /** database name. */
  private final String databaseName;
  /** database system directory. */
  private File storageGroupSysDir;
  /** manage seqFileList and unSeqFileList. */
  private final TsFileManager tsFileManager;

  /** manage tsFileResource degrade. */
  private final TsFileResourceManager tsFileResourceManager = TsFileResourceManager.getInstance();

  /**
   * time partition id -> version controller which assigns a version for each MemTable and
   * deletion/update such that after they are persisted, the order of insertions, deletions and
   * updates can be re-determined. Will be empty if there are not MemTables in memory.
   */
  private final HashMap<Long, VersionController> timePartitionIdVersionControllerMap =
      new HashMap<>();
  /**
   * when the data in a database is older than dataTTL, it is considered invalid and will be
   * eventually removed.
   */
  private long dataTTL = Long.MAX_VALUE;
  /** file system factory (local or hdfs). */
  private final FSFactory fsFactory = FSFactoryProducer.getFSFactory();
  /** file flush policy. */
  private TsFileFlushPolicy fileFlushPolicy;
  /**
   * The max file versions in each partition. By recording this, if several IoTDB instances have the
   * same policy of closing file and their ingestion is identical, then files of the same version in
   * different IoTDB instance will have identical data, providing convenience for data comparison
   * across different instances. partition number -> max version number
   */
  private Map<Long, Long> partitionMaxFileVersions = new HashMap<>();
  /** database info for mem control. */
  private final DataRegionInfo dataRegionInfo = new DataRegionInfo(this);
  /** whether it's ready from recovery. */
  private boolean isReady = false;
  /** close file listeners. */
  private List<CloseFileListener> customCloseFileListeners = Collections.emptyList();
  /** flush listeners. */
  private List<FlushListener> customFlushListeners = Collections.emptyList();

  private ILastFlushTimeMap lastFlushTimeMap;

  /**
   * record the insertWriteLock in SG is being hold by which method, it will be empty string if on
   * one holds the insertWriteLock.
   */
  private String insertWriteLockHolder = "";

  private ScheduledExecutorService timedCompactionScheduleTask;

  public static final long COMPACTION_TASK_SUBMIT_DELAY = 20L * 1000L;

  private IDTable idTable;

  private final QueryMetricsManager queryMetricsManager = QueryMetricsManager.getInstance();

  private static final PerformanceOverviewMetrics PERFORMANCE_OVERVIEW_METRICS =
      PerformanceOverviewMetrics.getInstance();
  /**
   * construct a database processor.
   *
   * @param systemDir system dir path
   * @param dataRegionId data region id e.g. 1
   * @param fileFlushPolicy file flush policy
   * @param databaseName database name e.g. root.sg1
   */
  public DataRegion(
      String systemDir, String dataRegionId, TsFileFlushPolicy fileFlushPolicy, String databaseName)
      throws DataRegionException {
    this.dataRegionId = dataRegionId;
    this.databaseName = databaseName;
    this.fileFlushPolicy = fileFlushPolicy;

    storageGroupSysDir = SystemFileFactory.INSTANCE.getFile(systemDir, dataRegionId);
    this.tsFileManager =
        new TsFileManager(databaseName, dataRegionId, storageGroupSysDir.getPath());
    if (storageGroupSysDir.mkdirs()) {
      logger.info(
          "Database system Directory {} doesn't exist, create it", storageGroupSysDir.getPath());
    } else if (!storageGroupSysDir.exists()) {
      logger.error("create database system Directory {} failed", storageGroupSysDir.getPath());
    }

    // if you use id table, we use id table flush time manager
    if (config.isEnableIDTable()) {
      idTable = IDTableManager.getInstance().getIDTableDirectly(databaseName);
      lastFlushTimeMap = new IDTableLastFlushTimeMap(idTable, tsFileManager);
    } else {
      lastFlushTimeMap = new HashLastFlushTimeMap(tsFileManager);
    }

    // recover tsfiles unless consensus protocol is ratis and storage engine is not ready
    if (config.isClusterMode()
        && config.getDataRegionConsensusProtocolClass().equals(ConsensusFactory.RATIS_CONSENSUS)
        && !StorageEngine.getInstance().isAllSgReady()) {
      logger.debug(
          "Skip recovering data region {}[{}] when consensus protocol is ratis and storage engine is not ready.",
          databaseName,
          dataRegionId);
      for (String fileFolder : TierManager.getInstance().getAllFilesFolders()) {
        File dataRegionFolder =
            fsFactory.getFile(fileFolder, databaseName + File.separator + dataRegionId);
        if (dataRegionFolder.exists()) {
          File[] timePartitions = dataRegionFolder.listFiles();
          if (timePartitions != null) {
            for (File timePartition : timePartitions) {
              try {
                FileUtils.forceDelete(timePartition);
              } catch (IOException e) {
                logger.error(
                    "Exception occurs when deleting time partition directory {} for {}-{}",
                    timePartitions,
                    databaseName,
                    dataRegionId,
                    e);
              }
            }
          }
        }
      }
    } else {
      recover();
    }

    MetricService.getInstance().addMetricSet(new DataRegionMetrics(this));
  }

  @TestOnly
  public DataRegion(String databaseName, String id) {
    this.databaseName = databaseName;
    this.dataRegionId = id;
    this.tsFileManager = new TsFileManager(databaseName, id, "");
    this.partitionMaxFileVersions = new HashMap<>();
    partitionMaxFileVersions.put(0L, 0L);
  }

  @Override
  public String getDatabaseName() {
    return databaseName;
  }

  public boolean isReady() {
    return isReady;
  }

  public void setReady(boolean ready) {
    isReady = ready;
  }

  private Map<Long, List<TsFileResource>> splitResourcesByPartition(
      List<TsFileResource> resources) {
    Map<Long, List<TsFileResource>> ret = new TreeMap<>();
    for (TsFileResource resource : resources) {
      ret.computeIfAbsent(resource.getTimePartition(), l -> new ArrayList<>()).add(resource);
    }
    return ret;
  }

  public AtomicBoolean getIsSettling() {
    return isSettling;
  }

  public void setSettling(boolean isSettling) {
    this.isSettling.set(isSettling);
  }

  /** this class is used to store recovering context. */
  private class DataRegionRecoveryContext {
    /** number of files to be recovered. */
    private final long numOfFilesToRecover;
    /** when the change of recoveredFilesNum exceeds this, log check will be triggered. */
    private final long filesNumLogCheckTrigger;
    /** number of already recovered files. */
    private long recoveredFilesNum;
    /** last recovery log time. */
    private long lastLogTime;
    /** last recovery log files num. */
    private long lastLogCheckFilesNum;
    /** recover performers of unsealed TsFiles. */
    private final List<UnsealedTsFileRecoverPerformer> recoverPerformers = new ArrayList<>();

    public DataRegionRecoveryContext(long numOfFilesToRecover) {
      this.numOfFilesToRecover = numOfFilesToRecover;
      this.recoveredFilesNum = 0;
      this.filesNumLogCheckTrigger = this.numOfFilesToRecover / 100;
      this.lastLogTime = System.currentTimeMillis();
      this.lastLogCheckFilesNum = 0;
    }

    public void incrementRecoveredFilesNum() {
      recoveredFilesNum++;
      // check log only when 1% more files have been recovered
      if (lastLogCheckFilesNum + filesNumLogCheckTrigger < recoveredFilesNum) {
        lastLogCheckFilesNum = recoveredFilesNum;
        // log only when log interval exceeds recovery log interval
        if (lastLogTime + config.getRecoveryLogIntervalInMs() < System.currentTimeMillis()) {
          logger.info(
              "The data region {}[{}] has recovered {}%, please wait a moment.",
              databaseName, dataRegionId, recoveredFilesNum * 1.0 / numOfFilesToRecover);
          lastLogTime = System.currentTimeMillis();
        }
      }
    }
  }

  /** recover from file */
  private void recover() throws DataRegionException {
    try {
      recoverCompaction();
    } catch (Exception e) {
      throw new DataRegionException(e);
    }

    try {
      // collect candidate TsFiles from sequential and unsequential data directory
      Pair<List<TsFileResource>, List<TsFileResource>> seqTsFilesPair =
          getAllFiles(TierManager.getInstance().getAllSequenceFileFolders());
      List<TsFileResource> tmpSeqTsFiles = seqTsFilesPair.left;
      List<TsFileResource> oldSeqTsFiles = seqTsFilesPair.right;
      upgradeSeqFileList.addAll(oldSeqTsFiles);
      Pair<List<TsFileResource>, List<TsFileResource>> unseqTsFilesPair =
          getAllFiles(TierManager.getInstance().getAllUnSequenceFileFolders());
      List<TsFileResource> tmpUnseqTsFiles = unseqTsFilesPair.left;
      List<TsFileResource> oldUnseqTsFiles = unseqTsFilesPair.right;
      upgradeUnseqFileList.addAll(oldUnseqTsFiles);

      if (upgradeSeqFileList.size() + upgradeUnseqFileList.size() != 0) {
        upgradeFileCount.set(upgradeSeqFileList.size() + upgradeUnseqFileList.size());
      }

      // split by partition so that we can find the last file of each partition and decide to
      // close it or not
      DataRegionRecoveryContext dataRegionRecoveryContext =
          new DataRegionRecoveryContext(tmpSeqTsFiles.size() + tmpUnseqTsFiles.size());
      Map<Long, List<TsFileResource>> partitionTmpSeqTsFiles =
          splitResourcesByPartition(tmpSeqTsFiles);
      Map<Long, List<TsFileResource>> partitionTmpUnseqTsFiles =
          splitResourcesByPartition(tmpUnseqTsFiles);
      // submit unsealed TsFiles to recover
      List<WALRecoverListener> recoverListeners = new ArrayList<>();
      for (List<TsFileResource> value : partitionTmpSeqTsFiles.values()) {
        // tsFiles without resource file are unsealed
        for (TsFileResource resource : value) {
          if (resource.resourceFileExists()) {
            TsFileMetricManager.getInstance().addFile(resource.getTsFile().length(), true);
            if (resource.getModFile().exists()) {
              TsFileMetricManager.getInstance().increaseModFileNum(1);
              TsFileMetricManager.getInstance()
                  .increaseModFileSize(resource.getModFile().getSize());
            }
          }
        }
        while (!value.isEmpty()) {
          TsFileResource tsFileResource = value.get(value.size() - 1);
          if (tsFileResource.resourceFileExists()) {
            break;
          } else {
            value.remove(value.size() - 1);
            WALRecoverListener recoverListener =
                recoverUnsealedTsFile(tsFileResource, dataRegionRecoveryContext, true);
            if (recoverListener != null) {
              recoverListeners.add(recoverListener);
            }
          }
        }
      }
      for (List<TsFileResource> value : partitionTmpUnseqTsFiles.values()) {
        // tsFiles without resource file are unsealed
        for (TsFileResource resource : value) {
          if (resource.resourceFileExists()) {
            TsFileMetricManager.getInstance().addFile(resource.getTsFile().length(), false);
          }
          if (resource.getModFile().exists()) {
            TsFileMetricManager.getInstance().increaseModFileNum(1);
            TsFileMetricManager.getInstance().increaseModFileSize(resource.getModFile().getSize());
          }
        }
        while (!value.isEmpty()) {
          TsFileResource tsFileResource = value.get(value.size() - 1);
          if (tsFileResource.resourceFileExists()) {
            break;
          } else {
            value.remove(value.size() - 1);
            WALRecoverListener recoverListener =
                recoverUnsealedTsFile(tsFileResource, dataRegionRecoveryContext, false);
            if (recoverListener != null) {
              recoverListeners.add(recoverListener);
            }
          }
        }
      }
      // signal wal recover manager to recover this region's files
      WALRecoverManager.getInstance().getAllDataRegionScannedLatch().countDown();
      // recover sealed TsFiles
      if (!partitionTmpSeqTsFiles.isEmpty()) {
        long latestPartitionId =
            ((TreeMap<Long, List<TsFileResource>>) partitionTmpSeqTsFiles).lastKey();
        for (Entry<Long, List<TsFileResource>> partitionFiles : partitionTmpSeqTsFiles.entrySet()) {
          recoverFilesInPartition(
              partitionFiles.getKey(),
              dataRegionRecoveryContext,
              partitionFiles.getValue(),
              true,
              partitionFiles.getKey() == latestPartitionId);
        }
      }
      for (Entry<Long, List<TsFileResource>> partitionFiles : partitionTmpUnseqTsFiles.entrySet()) {
        recoverFilesInPartition(
            partitionFiles.getKey(),
            dataRegionRecoveryContext,
            partitionFiles.getValue(),
            false,
            false);
      }
      // wait until all unsealed TsFiles have been recovered
      for (WALRecoverListener recoverListener : recoverListeners) {
        if (recoverListener.waitForResult() == WALRecoverListener.Status.FAILURE) {
          logger.error(
              "Fail to recover unsealed TsFile {}, skip it.",
              recoverListener.getFilePath(),
              recoverListener.getCause());
        }
        // update VSGRecoveryContext
        dataRegionRecoveryContext.incrementRecoveredFilesNum();
      }
      // recover unsealed TsFiles, sort make sure last flush time not be replaced by early files
      dataRegionRecoveryContext.recoverPerformers.sort(
          (p1, p2) ->
              compareFileName(
                  p1.getTsFileResource().getTsFile(), p2.getTsFileResource().getTsFile()));
      for (UnsealedTsFileRecoverPerformer recoverPerformer :
          dataRegionRecoveryContext.recoverPerformers) {
        recoverUnsealedTsFileCallBack(recoverPerformer);
      }
      for (TsFileResource resource : tsFileManager.getTsFileList(true)) {
        long partitionNum = resource.getTimePartition();
        updatePartitionFileVersion(partitionNum, resource.getVersion());
      }
      for (TsFileResource resource : tsFileManager.getTsFileList(false)) {
        long partitionNum = resource.getTimePartition();
        updatePartitionFileVersion(partitionNum, resource.getVersion());
      }
      for (TsFileResource resource : upgradeSeqFileList) {
        long partitionNum = resource.getTimePartition();
        updatePartitionFileVersion(partitionNum, resource.getVersion());
      }
      for (TsFileResource resource : upgradeUnseqFileList) {
        long partitionNum = resource.getTimePartition();
        updatePartitionFileVersion(partitionNum, resource.getVersion());
      }
      updateLatestFlushedTime();
    } catch (IOException e) {
      throw new DataRegionException(e);
    }

    // recover and start timed compaction thread
    initCompaction();

    if (StorageEngine.getInstance().isAllSgReady()) {
      logger.info("The data region {}[{}] is created successfully", databaseName, dataRegionId);
    } else {
      logger.info("The data region {}[{}] is recovered successfully", databaseName, dataRegionId);
    }
  }

  private void updateLastFlushTime(TsFileResource resource, boolean isSeq) {
    //  only update flush time when it is a seq file
    if (isSeq) {
      long timePartitionId = resource.getTimePartition();
      Map<String, Long> endTimeMap = new HashMap<>();
      for (String deviceId : resource.getDevices()) {
        long endTime = resource.getEndTime(deviceId);
        endTimeMap.put(deviceId.intern(), endTime);
      }
      lastFlushTimeMap.setMultiDeviceFlushedTime(timePartitionId, endTimeMap);
      lastFlushTimeMap.setMultiDeviceGlobalFlushedTime(endTimeMap);
    }
  }

  private void initCompaction() {
    if (!config.isEnableSeqSpaceCompaction()
        && !config.isEnableUnseqSpaceCompaction()
        && !config.isEnableCrossSpaceCompaction()) {
      return;
    }
    timedCompactionScheduleTask =
        IoTDBThreadPoolFactory.newSingleThreadScheduledExecutor(
            ThreadName.COMPACTION_SCHEDULE.getName() + "-" + databaseName + "-" + dataRegionId);
    ScheduledExecutorUtil.safelyScheduleWithFixedDelay(
        timedCompactionScheduleTask,
        this::executeCompaction,
        COMPACTION_TASK_SUBMIT_DELAY,
        IoTDBDescriptor.getInstance().getConfig().getCompactionScheduleIntervalInMs(),
        TimeUnit.MILLISECONDS);
  }

  private void recoverCompaction() {
    CompactionRecoverManager compactionRecoverManager =
        new CompactionRecoverManager(tsFileManager, databaseName, dataRegionId);
    compactionRecoverManager.recoverInnerSpaceCompaction(true);
    compactionRecoverManager.recoverInnerSpaceCompaction(false);
    compactionRecoverManager.recoverCrossSpaceCompaction();
  }

  private void updatePartitionFileVersion(long partitionNum, long fileVersion) {
    long oldVersion = partitionMaxFileVersions.getOrDefault(partitionNum, 0L);
    if (fileVersion > oldVersion) {
      partitionMaxFileVersions.put(partitionNum, fileVersion);
    }
  }

  /**
   * use old seq file to update latestTimeForEachDevice, globalLatestFlushedTimeForEachDevice,
   * partitionLatestFlushedTimeForEachDevice and timePartitionIdVersionControllerMap.
   */
  @SuppressWarnings("squid:S3776") // Suppress high Cognitive Complexity warning
  private void updateLatestFlushedTime() throws IOException {

    VersionController versionController =
        new SimpleFileVersionController(storageGroupSysDir.getPath());
    long currentVersion = versionController.currVersion();
    for (TsFileResource resource : upgradeSeqFileList) {
      for (String deviceId : resource.getDevices()) {
        long endTime = resource.getEndTime(deviceId);
        long endTimePartitionId = StorageEngine.getTimePartition(endTime);
        lastFlushTimeMap.setOneDeviceGlobalFlushedTime(deviceId, endTime);

        // set all the covered partition's LatestFlushedTime
        long partitionId = StorageEngine.getTimePartition(resource.getStartTime(deviceId));
        while (partitionId <= endTimePartitionId) {
          lastFlushTimeMap.setOneDeviceFlushedTime(partitionId, deviceId, endTime);
          if (!timePartitionIdVersionControllerMap.containsKey(partitionId)) {
            File directory =
                SystemFileFactory.INSTANCE.getFile(storageGroupSysDir, String.valueOf(partitionId));
            if (!directory.exists()) {
              directory.mkdirs();
            }
            File versionFile =
                SystemFileFactory.INSTANCE.getFile(
                    directory, SimpleFileVersionController.FILE_PREFIX + currentVersion);
            if (!versionFile.createNewFile()) {
              logger.warn("Version file {} has already been created ", versionFile);
            }
            timePartitionIdVersionControllerMap.put(
                partitionId,
                new SimpleFileVersionController(storageGroupSysDir.getPath(), partitionId));
          }
          partitionId++;
        }
      }
    }
  }

  @SuppressWarnings("squid:S3776") // Suppress high Cognitive Complexity warning
  private Pair<List<TsFileResource>, List<TsFileResource>> getAllFiles(List<String> folders)
      throws IOException, DataRegionException {
    // represents local TsFile and remote TsFile on Object Storage
    Set<String> tsFilePathSet = new HashSet<>();
    List<File> tsFiles = new ArrayList<>();
    List<File> upgradeFiles = new ArrayList<>();
    for (String baseDir : folders) {
      File fileFolder = fsFactory.getFile(baseDir + File.separator + databaseName, dataRegionId);
      if (!fileFolder.exists()) {
        continue;
      }

      // old version
      // some TsFileResource may be being persisted when the system crashed, try recovering such
      // resources
      continueFailedRenames(fileFolder, TEMP_SUFFIX);

      File[] subFiles = fileFolder.listFiles();
      if (subFiles != null) {
        for (File partitionFolder : subFiles) {
          if (!partitionFolder.isDirectory()) {
            logger.warn("{} is not a directory.", partitionFolder.getAbsolutePath());
          } else if (!partitionFolder.getName().equals(IoTDBConstant.UPGRADE_FOLDER_NAME)) {
            // some TsFileResource may be being persisted when the system crashed, try recovering
            // such
            // resources
            continueFailedRenames(partitionFolder, TEMP_SUFFIX);

            File[] tsFilesInThisFolder =
                fsFactory.listFilesBySuffix(partitionFolder.getAbsolutePath(), TSFILE_SUFFIX);
            File[] resourceFilesInThisFolder =
                fsFactory.listFilesBySuffix(partitionFolder.getAbsolutePath(), RESOURCE_SUFFIX);
            for (File f : tsFilesInThisFolder) {
              tsFilePathSet.add(f.getCanonicalPath());
            }

            Collections.addAll(tsFiles, tsFilesInThisFolder);
            for (File f : resourceFilesInThisFolder) {
              String tsFilePath =
                  f.getCanonicalPath()
                      .substring(0, f.getCanonicalPath().length() - RESOURCE_SUFFIX.length());
              if (!tsFilePathSet.contains(tsFilePath)) {
                tsFiles.add(fsFactory.getFile(tsFilePath));
              }
            }

          } else {
            // collect old TsFiles for upgrading
            Collections.addAll(
                upgradeFiles,
                fsFactory.listFilesBySuffix(partitionFolder.getAbsolutePath(), TSFILE_SUFFIX));
          }
        }
      }
    }

    tsFiles.sort(this::compareFileName);
    if (!tsFiles.isEmpty()) {
      checkTsFileTime(tsFiles.get(tsFiles.size() - 1));
    }
    List<TsFileResource> ret = new ArrayList<>();
    tsFiles.forEach(f -> ret.add(new TsFileResource(f)));

    upgradeFiles.sort(this::compareFileName);
    if (!upgradeFiles.isEmpty()) {
      checkTsFileTime(upgradeFiles.get(upgradeFiles.size() - 1));
    }
    List<TsFileResource> upgradeRet = new ArrayList<>();
    for (File f : upgradeFiles) {
      TsFileResource fileResource = new TsFileResource(f);
      fileResource.setStatus(TsFileResourceStatus.NORMAL);
      // make sure the flush command is called before IoTDB is down.
      fileResource.deserializeFromOldFile();
      upgradeRet.add(fileResource);
    }
    return new Pair<>(ret, upgradeRet);
  }

  private void continueFailedRenames(File fileFolder, String suffix) {
    File[] files = fsFactory.listFilesBySuffix(fileFolder.getAbsolutePath(), suffix);
    if (files != null) {
      for (File tempResource : files) {
        File originResource = fsFactory.getFile(tempResource.getPath().replace(suffix, ""));
        if (originResource.exists()) {
          tempResource.delete();
        } else {
          tempResource.renameTo(originResource);
        }
      }
    }
  }

  /** check if the tsfile's time is smaller than system current time. */
  private void checkTsFileTime(File tsFile) throws DataRegionException {
    String[] items = tsFile.getName().replace(TSFILE_SUFFIX, "").split(FILE_NAME_SEPARATOR);
    long fileTime = Long.parseLong(items[0]);
    long currentTime = System.currentTimeMillis();
    if (fileTime > currentTime) {
      throw new DataRegionException(
          String.format(
              "data region %s[%s] is down, because the time of tsfile %s is larger than system current time, "
                  + "file time is %d while system current time is %d, please check it.",
              databaseName, dataRegionId, tsFile.getAbsolutePath(), fileTime, currentTime));
    }
  }

  /** submit unsealed TsFile to WALRecoverManager. */
  private WALRecoverListener recoverUnsealedTsFile(
      TsFileResource unsealedTsFile, DataRegionRecoveryContext context, boolean isSeq) {
    UnsealedTsFileRecoverPerformer recoverPerformer =
        new UnsealedTsFileRecoverPerformer(
            unsealedTsFile, isSeq, idTable, context.recoverPerformers::add);
    // remember to close UnsealedTsFileRecoverPerformer
    return WALRecoverManager.getInstance().addRecoverPerformer(recoverPerformer);
  }

  private void recoverUnsealedTsFileCallBack(UnsealedTsFileRecoverPerformer recoverPerformer) {
    try {
      TsFileResource tsFileResource = recoverPerformer.getTsFileResource();
      boolean isSeq = recoverPerformer.isSequence();
      if (!recoverPerformer.canWrite()) {
        // cannot write, just close it
        for (ISyncManager syncManager :
            SyncService.getInstance().getOrCreateSyncManager(dataRegionId)) {
          syncManager.syncRealTimeTsFile(tsFileResource.getTsFile());
        }
        try {
          tsFileResource.close();
        } catch (IOException e) {
          logger.error("Fail to close TsFile {} when recovering", tsFileResource.getTsFile(), e);
        }
        updateLastFlushTime(tsFileResource, isSeq);
        tsFileResourceManager.registerSealedTsFileResource(tsFileResource);
        TsFileMetricManager.getInstance()
            .addFile(tsFileResource.getTsFile().length(), recoverPerformer.isSequence());
      } else {
        // the last file is not closed, continue writing to it
        RestorableTsFileIOWriter writer = recoverPerformer.getWriter();
        long timePartitionId = tsFileResource.getTimePartition();
        TimePartitionManager.getInstance()
            .updateAfterOpeningTsFileProcessor(
                new DataRegionId(Integer.parseInt(dataRegionId)), timePartitionId);
        TsFileProcessor tsFileProcessor =
            new TsFileProcessor(
                dataRegionId,
                dataRegionInfo,
                tsFileResource,
                this::closeUnsealedTsFileProcessorCallBack,
                isSeq ? this::sequenceFlushCallback : this::unsequenceFlushCallback,
                isSeq,
                writer);
        if (isSeq) {
          workSequenceTsFileProcessors.put(timePartitionId, tsFileProcessor);
        } else {
          workUnsequenceTsFileProcessors.put(timePartitionId, tsFileProcessor);
        }
        tsFileResource.setProcessor(tsFileProcessor);
        tsFileResource.removeResourceFile();
        tsFileProcessor.setTimeRangeId(timePartitionId);
        writer.makeMetadataVisible();
        if (enableMemControl) {
          TsFileProcessorInfo tsFileProcessorInfo = new TsFileProcessorInfo(dataRegionInfo);
          tsFileProcessor.setTsFileProcessorInfo(tsFileProcessorInfo);
          this.dataRegionInfo.initTsFileProcessorInfo(tsFileProcessor);
          // get chunkMetadata size
          long chunkMetadataSize = 0;
          for (Map<String, List<ChunkMetadata>> metaMap : writer.getMetadatasForQuery().values()) {
            for (List<ChunkMetadata> metadatas : metaMap.values()) {
              for (ChunkMetadata chunkMetadata : metadatas) {
                chunkMetadataSize += chunkMetadata.calculateRamSize();
              }
            }
          }
          tsFileProcessorInfo.addTSPMemCost(chunkMetadataSize);
        }
      }
      tsFileManager.add(tsFileResource, recoverPerformer.isSequence());
    } catch (Throwable e) {
      logger.error(
          "Fail to recover unsealed TsFile {}, skip it.",
          recoverPerformer.getTsFileAbsolutePath(),
          e);
    }
  }

  /** recover sealed TsFile. */
  private void recoverSealedTsFiles(
      TsFileResource sealedTsFile, DataRegionRecoveryContext context, boolean isSeq) {
    try (SealedTsFileRecoverPerformer recoverPerformer =
        new SealedTsFileRecoverPerformer(sealedTsFile)) {
      recoverPerformer.recover();
      // pick up crashed compaction target files
      if (recoverPerformer.hasCrashed()) {
        if (TsFileResource.getInnerCompactionCount(sealedTsFile.getTsFile().getName()) > 0) {
          tsFileManager.addForRecover(sealedTsFile, isSeq);
          return;
        } else {
          logger.warn(
              "Sealed TsFile {} has crashed at zero level, truncate and recover it.",
              sealedTsFile.getTsFilePath());
        }
      }
      sealedTsFile.close();
      tsFileManager.add(sealedTsFile, isSeq);
      tsFileResourceManager.registerSealedTsFileResource(sealedTsFile);
    } catch (Throwable e) {
      logger.error("Fail to recover sealed TsFile {}, skip it.", sealedTsFile.getTsFilePath(), e);
    } finally {
      // update recovery context
      context.incrementRecoveredFilesNum();
    }
  }

  private void recoverFilesInPartition(
      long partitionId,
      DataRegionRecoveryContext context,
      List<TsFileResource> resourceList,
      boolean isSeq,
      boolean isLatestPartition) {
    for (TsFileResource tsFileResource : resourceList) {
      recoverSealedTsFiles(tsFileResource, context, isSeq);
    }
    if (isLatestPartition && isSeq) {
      lastFlushTimeMap.checkAndCreateFlushedTimePartition(partitionId);
      for (TsFileResource tsFileResource : resourceList) {
        updateLastFlushTime(tsFileResource, true);
      }
      TimePartitionManager.getInstance()
          .registerTimePartitionInfo(
              new TimePartitionInfo(
                  new DataRegionId(Integer.parseInt(dataRegionId)),
                  partitionId,
                  false,
                  Long.MAX_VALUE,
                  lastFlushTimeMap.getMemSize(partitionId),
                  true));
    }
  }

  // ({systemTime}-{versionNum}-{mergeNum}.tsfile)
  private int compareFileName(File o1, File o2) {
    String[] items1 = o1.getName().replace(TSFILE_SUFFIX, "").split(FILE_NAME_SEPARATOR);
    String[] items2 = o2.getName().replace(TSFILE_SUFFIX, "").split(FILE_NAME_SEPARATOR);
    long ver1 = Long.parseLong(items1[0]);
    long ver2 = Long.parseLong(items2[0]);
    int cmp = Long.compare(ver1, ver2);
    if (cmp == 0) {
      return Long.compare(Long.parseLong(items1[1]), Long.parseLong(items2[1]));
    } else {
      return cmp;
    }
  }

  /**
   * insert one row of data.
   *
   * @param insertRowNode one row of data
   */
  public void insert(InsertRowNode insertRowNode) throws WriteProcessException {
    // reject insertions that are out of ttl
    if (!isAlive(insertRowNode.getTime())) {
      throw new OutOfTTLException(insertRowNode.getTime(), (DateTimeUtils.currentTime() - dataTTL));
    }
    if (enableMemControl) {
      StorageEngine.blockInsertionIfReject(null);
    }
    long startTime = System.nanoTime();
    writeLock("InsertRow");
    PERFORMANCE_OVERVIEW_METRICS.recordScheduleLockCost(System.nanoTime() - startTime);
    try {
      if (deleted) {
        return;
      }
      // init map
      long timePartitionId = StorageEngine.getTimePartition(insertRowNode.getTime());

      if (!lastFlushTimeMap.checkAndCreateFlushedTimePartition(timePartitionId)) {
        TimePartitionManager.getInstance()
            .registerTimePartitionInfo(
                new TimePartitionInfo(
                    new DataRegionId(Integer.parseInt(dataRegionId)),
                    timePartitionId,
                    true,
                    Long.MAX_VALUE,
                    0,
                    tsFileManager.isLatestTimePartition(timePartitionId)));
      }

      boolean isSequence =
          insertRowNode.getTime()
              > lastFlushTimeMap.getFlushedTime(
                  timePartitionId, insertRowNode.getDevicePath().getFullPath());

      // is unsequence and user set config to discard out of order data
      if (!isSequence
          && IoTDBDescriptor.getInstance().getConfig().isEnableDiscardOutOfOrderData()) {
        return;
      }

      // insert to sequence or unSequence file
      insertToTsFileProcessor(insertRowNode, isSequence, timePartitionId);
    } finally {
      writeUnlock();
    }
  }

  /**
   * Insert a tablet (rows belonging to the same devices) into this database.
   *
   * @throws BatchProcessException if some of the rows failed to be inserted
   */
  @SuppressWarnings("squid:S3776") // Suppress high Cognitive Complexity warning
  public void insertTablet(InsertTabletNode insertTabletNode)
      throws BatchProcessException, WriteProcessException {
    if (enableMemControl) {
      StorageEngine.blockInsertionIfReject(null);
    }
    long startTime = System.nanoTime();
    writeLock("insertTablet");
    PERFORMANCE_OVERVIEW_METRICS.recordScheduleLockCost(System.nanoTime() - startTime);
    try {
      if (deleted) {
        return;
      }
      TSStatus[] results = new TSStatus[insertTabletNode.getRowCount()];
      Arrays.fill(results, RpcUtils.SUCCESS_STATUS);
      boolean noFailure = true;

      /*
       * assume that batch has been sorted by client
       */
      int loc = 0;
      while (loc < insertTabletNode.getRowCount()) {
        long currTime = insertTabletNode.getTimes()[loc];
        // skip points that do not satisfy TTL
        if (!isAlive(currTime)) {
          results[loc] =
              RpcUtils.getStatus(
                  TSStatusCode.OUT_OF_TTL,
                  String.format(
                      "Insertion time [%s] is less than ttl time bound [%s]",
                      DateTimeUtils.convertLongToDate(currTime),
                      DateTimeUtils.convertLongToDate(DateTimeUtils.currentTime() - dataTTL)));
          loc++;
          noFailure = false;
        } else {
          break;
        }
      }
      // loc pointing at first legal position
      if (loc == insertTabletNode.getRowCount()) {
        throw new OutOfTTLException(
            insertTabletNode.getTimes()[insertTabletNode.getTimes().length - 1],
            (DateTimeUtils.currentTime() - dataTTL));
      }
      // before is first start point
      int before = loc;
      // before time partition
      long beforeTimePartition =
          StorageEngine.getTimePartition(insertTabletNode.getTimes()[before]);
      // init map

      if (!lastFlushTimeMap.checkAndCreateFlushedTimePartition(beforeTimePartition)) {
        TimePartitionManager.getInstance()
            .registerTimePartitionInfo(
                new TimePartitionInfo(
                    new DataRegionId(Integer.parseInt(dataRegionId)),
                    beforeTimePartition,
                    true,
                    Long.MAX_VALUE,
                    0,
                    tsFileManager.isLatestTimePartition(beforeTimePartition)));
      }

      long lastFlushTime =
          lastFlushTimeMap.getFlushedTime(
              beforeTimePartition, insertTabletNode.getDevicePath().getFullPath());

      // if is sequence
      boolean isSequence = false;
      while (loc < insertTabletNode.getRowCount()) {
        long time = insertTabletNode.getTimes()[loc];
        // always in some time partition
        // judge if we should insert sequence
        if (!isSequence && time > lastFlushTime) {
          // insert into unsequence and then start sequence
          if (!IoTDBDescriptor.getInstance().getConfig().isEnableDiscardOutOfOrderData()) {
            noFailure =
                insertTabletToTsFileProcessor(
                        insertTabletNode, before, loc, false, results, beforeTimePartition)
                    && noFailure;
          }
          before = loc;
          isSequence = true;
        }
        loc++;
      }

      // do not forget last part
      if (before < loc
          && (isSequence
              || !IoTDBDescriptor.getInstance().getConfig().isEnableDiscardOutOfOrderData())) {
        noFailure =
            insertTabletToTsFileProcessor(
                    insertTabletNode, before, loc, isSequence, results, beforeTimePartition)
                && noFailure;
      }
      long globalLatestFlushedTime =
          lastFlushTimeMap.getGlobalFlushedTime(insertTabletNode.getDevicePath().getFullPath());
      startTime = System.nanoTime();
      tryToUpdateBatchInsertLastCache(insertTabletNode, globalLatestFlushedTime);
      PERFORMANCE_OVERVIEW_METRICS.recordScheduleUpdateLastCacheCost(System.nanoTime() - startTime);

      if (!noFailure) {
        throw new BatchProcessException(results);
      }
    } finally {
      writeUnlock();
    }
  }

  /**
   * Check whether the time falls in TTL.
   *
   * @return whether the given time falls in ttl
   */
  private boolean isAlive(long time) {
    return dataTTL == Long.MAX_VALUE || (DateTimeUtils.currentTime() - time) <= dataTTL;
  }

  /**
   * insert batch to tsfile processor thread-safety that the caller need to guarantee The rows to be
   * inserted are in the range [start, end) Null value in each column values will be replaced by the
   * subsequent non-null value, e.g., {1, null, 3, null, 5} will be {1, 3, 5, null, 5}
   *
   * @param insertTabletNode insert a tablet of a device
   * @param sequence whether is sequence
   * @param start start index of rows to be inserted in insertTabletPlan
   * @param end end index of rows to be inserted in insertTabletPlan
   * @param results result array
   * @param timePartitionId time partition id
   * @return false if any failure occurs when inserting the tablet, true otherwise
   */
  private boolean insertTabletToTsFileProcessor(
      InsertTabletNode insertTabletNode,
      int start,
      int end,
      boolean sequence,
      TSStatus[] results,
      long timePartitionId) {
    // return when start >= end
    if (start >= end) {
      return true;
    }

    TsFileProcessor tsFileProcessor = getOrCreateTsFileProcessor(timePartitionId, sequence);
    if (tsFileProcessor == null) {
      for (int i = start; i < end; i++) {
        results[i] =
            RpcUtils.getStatus(
                TSStatusCode.INTERNAL_SERVER_ERROR,
                "can not create TsFileProcessor, timePartitionId: " + timePartitionId);
      }
      return false;
    }

    try {
      tsFileProcessor.insertTablet(insertTabletNode, start, end, results);
    } catch (WriteProcessRejectException e) {
      logger.warn("insert to TsFileProcessor rejected, {}", e.getMessage());
      return false;
    } catch (WriteProcessException e) {
      logger.error("insert to TsFileProcessor error ", e);
      return false;
    }

    // check memtable size and may async try to flush the work memtable
    if (tsFileProcessor.shouldFlush()) {
      fileFlushPolicy.apply(this, tsFileProcessor, sequence);
    }
    return true;
  }

  private void tryToUpdateBatchInsertLastCache(InsertTabletNode node, long latestFlushedTime) {
    if (!IoTDBDescriptor.getInstance().getConfig().isLastCacheEnabled()
        || (config.getDataRegionConsensusProtocolClass().equals(ConsensusFactory.IOT_CONSENSUS)
            && node.isSyncFromLeaderWhenUsingIoTConsensus())) {
      // disable updating last cache on follower
      return;
    }
    String[] measurements = node.getMeasurements();
    MeasurementSchema[] measurementSchemas = node.getMeasurementSchemas();
    String[] rawMeasurements = new String[measurements.length];
    for (int i = 0; i < measurements.length; i++) {
      if (measurementSchemas[i] != null) {
        // get raw measurement rather than alias
        rawMeasurements[i] = measurementSchemas[i].getMeasurementId();
      } else {
        rawMeasurements[i] = measurements[i];
      }
    }
    DataNodeSchemaCache.getInstance()
        .updateLastCache(
            getDatabaseName(),
            node.getDevicePath(),
            rawMeasurements,
            node.getMeasurementSchemas(),
            node.isAligned(),
            node::composeLastTimeValuePair,
            index -> node.getColumns()[index] != null,
            true,
            latestFlushedTime);
  }

  private void insertToTsFileProcessor(
      InsertRowNode insertRowNode, boolean sequence, long timePartitionId)
      throws WriteProcessException {
    TsFileProcessor tsFileProcessor = getOrCreateTsFileProcessor(timePartitionId, sequence);
    if (tsFileProcessor == null) {
      return;
    }

    tsFileProcessor.insert(insertRowNode);

    long globalLatestFlushTime =
        lastFlushTimeMap.getGlobalFlushedTime(insertRowNode.getDevicePath().getFullPath());

    long startTime = System.nanoTime();
    tryToUpdateInsertLastCache(insertRowNode, globalLatestFlushTime);
    PERFORMANCE_OVERVIEW_METRICS.recordScheduleUpdateLastCacheCost(System.nanoTime() - startTime);

    // check memtable size and may asyncTryToFlush the work memtable
    if (tsFileProcessor.shouldFlush()) {
      fileFlushPolicy.apply(this, tsFileProcessor, sequence);
    }
  }

  private void tryToUpdateInsertLastCache(InsertRowNode node, long latestFlushedTime) {
    if (!IoTDBDescriptor.getInstance().getConfig().isLastCacheEnabled()
        || (config.getDataRegionConsensusProtocolClass().equals(ConsensusFactory.IOT_CONSENSUS)
            && node.isSyncFromLeaderWhenUsingIoTConsensus())) {
      // disable updating last cache on follower
      return;
    }
    String[] measurements = node.getMeasurements();
    MeasurementSchema[] measurementSchemas = node.getMeasurementSchemas();
    String[] rawMeasurements = new String[measurements.length];
    for (int i = 0; i < measurements.length; i++) {
      if (measurementSchemas[i] != null) {
        // get raw measurement rather than alias
        rawMeasurements[i] = measurementSchemas[i].getMeasurementId();
      } else {
        rawMeasurements[i] = measurements[i];
      }
    }
    DataNodeSchemaCache.getInstance()
        .updateLastCache(
            getDatabaseName(),
            node.getDevicePath(),
            rawMeasurements,
            node.getMeasurementSchemas(),
            node.isAligned(),
            node::composeTimeValuePair,
            index -> node.getValues()[index] != null,
            true,
            latestFlushedTime);
  }

  /**
   * WAL module uses this method to flush memTable
   *
   * @return True if flush task is submitted successfully
   */
  public boolean submitAFlushTask(long timeRangeId, boolean sequence, IMemTable memTable) {
    writeLock("submitAFlushTask");
    try {
      if (memTable.getFlushStatus() != FlushStatus.WORKING) {
        return false;
      }

      TsFileProcessor tsFileProcessor;
      if (sequence) {
        tsFileProcessor = workSequenceTsFileProcessors.get(timeRangeId);
      } else {
        tsFileProcessor = workUnsequenceTsFileProcessors.get(timeRangeId);
      }
      // only submit when tsFileProcessor exists and memTables are same
      boolean shouldSubmit =
          tsFileProcessor != null && tsFileProcessor.getWorkMemTable() == memTable;
      if (shouldSubmit) {
        fileFlushPolicy.apply(this, tsFileProcessor, tsFileProcessor.isSequence());
      }
      return shouldSubmit;
    } finally {
      writeUnlock();
    }
  }

  /**
   * mem control module uses this method to flush memTable
   *
   * @param tsFileProcessor tsfile processor in which memTable to be flushed
   */
  public void submitAFlushTaskWhenShouldFlush(TsFileProcessor tsFileProcessor) {
    writeLock("submitAFlushTaskWhenShouldFlush");
    try {
      // check memtable size and may asyncTryToFlush the work memtable
      if (tsFileProcessor.shouldFlush()) {
        fileFlushPolicy.apply(this, tsFileProcessor, tsFileProcessor.isSequence());
      }
    } finally {
      writeUnlock();
    }
  }

  private TsFileProcessor getOrCreateTsFileProcessor(long timeRangeId, boolean sequence) {
    TsFileProcessor tsFileProcessor = null;
    int retryCnt = 0;
    do {
      try {
        if (IoTDBDescriptor.getInstance().getConfig().isQuotaEnable()) {
          if (!DataNodeSpaceQuotaManager.getInstance().checkRegionDisk(databaseName)) {
            throw new ExceedQuotaException(
                "Unable to continue writing data, because the space allocated to the database "
                    + databaseName
                    + " has already used the upper limit",
                TSStatusCode.SPACE_QUOTA_EXCEEDED.getStatusCode());
          }
        }
        if (sequence) {
          tsFileProcessor =
              getOrCreateTsFileProcessorIntern(timeRangeId, workSequenceTsFileProcessors, true);
        } else {
          tsFileProcessor =
              getOrCreateTsFileProcessorIntern(timeRangeId, workUnsequenceTsFileProcessors, false);
        }
      } catch (DiskSpaceInsufficientException e) {
        logger.error(
            "disk space is insufficient when creating TsFile processor, change system mode to read-only",
            e);
        CommonDescriptor.getInstance().getConfig().setNodeStatus(NodeStatus.ReadOnly);
        break;
      } catch (IOException e) {
        if (retryCnt < 3) {
          logger.warn("meet IOException when creating TsFileProcessor, retry it again", e);
          retryCnt++;
        } else {
          logger.error(
              "meet IOException when creating TsFileProcessor, change system mode to error", e);
          CommonDescriptor.getInstance().getConfig().handleUnrecoverableError();
          break;
        }
      } catch (ExceedQuotaException e) {
        logger.error(e.getMessage());
        break;
      }
    } while (tsFileProcessor == null);
    return tsFileProcessor;
  }

  /**
   * get processor from hashmap, flush oldest processor if necessary
   *
   * @param timeRangeId time partition range
   * @param tsFileProcessorTreeMap tsFileProcessorTreeMap
   * @param sequence whether is sequence or not
   */
  private TsFileProcessor getOrCreateTsFileProcessorIntern(
      long timeRangeId, TreeMap<Long, TsFileProcessor> tsFileProcessorTreeMap, boolean sequence)
      throws IOException, DiskSpaceInsufficientException {

    TsFileProcessor res = tsFileProcessorTreeMap.get(timeRangeId);

    if (null == res) {
      // build new processor, memory control module will control the number of memtables
      TimePartitionManager.getInstance()
          .updateAfterOpeningTsFileProcessor(
              new DataRegionId(Integer.valueOf(dataRegionId)), timeRangeId);
      res = newTsFileProcessor(sequence, timeRangeId);
      tsFileProcessorTreeMap.put(timeRangeId, res);
      tsFileManager.add(res.getTsFileResource(), sequence);
    }

    return res;
  }

  private TsFileProcessor newTsFileProcessor(boolean sequence, long timePartitionId)
      throws IOException, DiskSpaceInsufficientException {

    long version = partitionMaxFileVersions.getOrDefault(timePartitionId, 0L) + 1;
    partitionMaxFileVersions.put(timePartitionId, version);
    String filePath =
        TsFileNameGenerator.generateNewTsFilePathWithMkdir(
            sequence,
            databaseName,
            dataRegionId,
            timePartitionId,
            System.currentTimeMillis(),
            version,
            0,
            0);

    return getTsFileProcessor(sequence, filePath, timePartitionId);
  }

  private TsFileProcessor getTsFileProcessor(
      boolean sequence, String filePath, long timePartitionId) throws IOException {
    TsFileProcessor tsFileProcessor;
    if (sequence) {
      tsFileProcessor =
          new TsFileProcessor(
              databaseName + FILE_NAME_SEPARATOR + dataRegionId,
              fsFactory.getFileWithParent(filePath),
              dataRegionInfo,
              this::closeUnsealedTsFileProcessorCallBack,
              this::sequenceFlushCallback,
              true);
    } else {
      tsFileProcessor =
          new TsFileProcessor(
              databaseName + FILE_NAME_SEPARATOR + dataRegionId,
              fsFactory.getFileWithParent(filePath),
              dataRegionInfo,
              this::closeUnsealedTsFileProcessorCallBack,
              this::unsequenceFlushCallback,
              false);
    }

    if (enableMemControl) {
      TsFileProcessorInfo tsFileProcessorInfo = new TsFileProcessorInfo(dataRegionInfo);
      tsFileProcessor.setTsFileProcessorInfo(tsFileProcessorInfo);
      this.dataRegionInfo.initTsFileProcessorInfo(tsFileProcessor);
    }

    tsFileProcessor.addCloseFileListeners(customCloseFileListeners);
    tsFileProcessor.addFlushListeners(customFlushListeners);
    tsFileProcessor.setTimeRangeId(timePartitionId);

    return tsFileProcessor;
  }

  /**
   * Create a new tsfile name
   *
   * @return file name
   */
  private String getNewTsFileName(long timePartitionId) {
    long version = partitionMaxFileVersions.getOrDefault(timePartitionId, 0L) + 1;
    partitionMaxFileVersions.put(timePartitionId, version);
    return getNewTsFileName(System.currentTimeMillis(), version, 0, 0);
  }

  private String getNewTsFileName(long time, long version, int mergeCnt, int unseqCompactionCnt) {
    return TsFileNameGenerator.generateNewTsFileName(time, version, mergeCnt, unseqCompactionCnt);
  }

  /**
   * close one tsfile processor
   *
   * @param sequence whether this tsfile processor is sequence or not
   * @param tsFileProcessor tsfile processor
   */
  public void syncCloseOneTsFileProcessor(boolean sequence, TsFileProcessor tsFileProcessor) {
    synchronized (closeStorageGroupCondition) {
      try {
        asyncCloseOneTsFileProcessor(sequence, tsFileProcessor);
        long startTime = System.currentTimeMillis();
        while (closingSequenceTsFileProcessor.contains(tsFileProcessor)
            || closingUnSequenceTsFileProcessor.contains(tsFileProcessor)) {
          closeStorageGroupCondition.wait(60_000);
          if (System.currentTimeMillis() - startTime > 60_000) {
            logger.warn(
                "{} has spent {}s to wait for closing one tsfile.",
                databaseName + "-" + this.dataRegionId,
                (System.currentTimeMillis() - startTime) / 1000);
          }
        }
      } catch (InterruptedException e) {
        Thread.currentThread().interrupt();
        logger.error(
            "syncCloseOneTsFileProcessor error occurs while waiting for closing the storage "
                + "group {}",
            databaseName + "-" + dataRegionId,
            e);
      }
    }
  }

  /**
   * close one tsfile processor, thread-safety should be ensured by caller
   *
   * @param sequence whether this tsfile processor is sequence or not
   * @param tsFileProcessor tsfile processor
   */
  public void asyncCloseOneTsFileProcessor(boolean sequence, TsFileProcessor tsFileProcessor) {
    // for sequence tsfile, we update the endTimeMap only when the file is prepared to be closed.
    // for unsequence tsfile, we have maintained the endTimeMap when an insertion comes.
    if (closingSequenceTsFileProcessor.contains(tsFileProcessor)
        || closingUnSequenceTsFileProcessor.contains(tsFileProcessor)
        || tsFileProcessor.alreadyMarkedClosing()) {
      return;
    }
    logger.info(
        "Async close tsfile: {}",
        tsFileProcessor.getTsFileResource().getTsFile().getAbsolutePath());

    if (sequence) {
      closingSequenceTsFileProcessor.add(tsFileProcessor);
      tsFileProcessor.asyncClose();

      workSequenceTsFileProcessors.remove(tsFileProcessor.getTimeRangeId());
      // if unsequence files don't contain this time range id, we should remove it's version
      // controller
      if (!workUnsequenceTsFileProcessors.containsKey(tsFileProcessor.getTimeRangeId())) {
        timePartitionIdVersionControllerMap.remove(tsFileProcessor.getTimeRangeId());
      }
      logger.info("close a sequence tsfile processor {}", databaseName + "-" + dataRegionId);
    } else {
      closingUnSequenceTsFileProcessor.add(tsFileProcessor);
      tsFileProcessor.asyncClose();

      workUnsequenceTsFileProcessors.remove(tsFileProcessor.getTimeRangeId());
      // if sequence files don't contain this time range id, we should remove it's version
      // controller
      if (!workSequenceTsFileProcessors.containsKey(tsFileProcessor.getTimeRangeId())) {
        timePartitionIdVersionControllerMap.remove(tsFileProcessor.getTimeRangeId());
      }
    }
  }

  /**
   * delete the database's own folder in folder data/system/databases
   *
   * @param systemDir system dir
   */
  public void deleteFolder(String systemDir) {
    logger.info(
        "{} will close all files for deleting data folder {}",
        databaseName + "-" + dataRegionId,
        systemDir);
    writeLock("deleteFolder");
    try {
      File dataRegionSystemFolder =
          SystemFileFactory.INSTANCE.getFile(
              systemDir + File.separator + databaseName, dataRegionId);
      org.apache.iotdb.commons.utils.FileUtils.deleteDirectoryAndEmptyParent(
          dataRegionSystemFolder);
    } finally {
      writeUnlock();
    }
  }

  /** close all tsfile resource */
  public void closeAllResources() {
    for (TsFileResource tsFileResource : tsFileManager.getTsFileList(false)) {
      try {
        tsFileResource.close();
      } catch (IOException e) {
        logger.error("Cannot close a TsFileResource {}", tsFileResource, e);
      }
    }
    for (TsFileResource tsFileResource : tsFileManager.getTsFileList(true)) {
      try {
        tsFileResource.close();
      } catch (IOException e) {
        logger.error("Cannot close a TsFileResource {}", tsFileResource, e);
      }
    }
  }

  /** delete tsfile */
  public void syncDeleteDataFiles() {
    logger.info(
        "{} will close all files for deleting data files", databaseName + "-" + dataRegionId);
    writeLock("syncDeleteDataFiles");
    try {

      syncCloseAllWorkingTsFileProcessors();
      // normally, mergingModification is just need to be closed by after a merge task is finished.
      // we close it here just for IT test.
      closeAllResources();
      List<TsFileResource> tsFileResourceList = tsFileManager.getTsFileList(true);
      tsFileResourceList.addAll(tsFileManager.getTsFileList(false));
      tsFileResourceList.forEach(
          x -> {
            if (x.getModFile().exists()) {
              TsFileMetricManager.getInstance().decreaseModFileNum(1);
              TsFileMetricManager.getInstance().decreaseModFileSize(x.getModFile().getSize());
            }
          });
      deleteAllSGFolders(TierManager.getInstance().getAllFilesFolders());

      this.workSequenceTsFileProcessors.clear();
      this.workUnsequenceTsFileProcessors.clear();
      this.tsFileManager.clear();
      lastFlushTimeMap.clearFlushedTime();
      lastFlushTimeMap.clearGlobalFlushedTime();
    } finally {
      writeUnlock();
    }
  }

  private void deleteAllSGFolders(List<String> folder) {
    for (String tsfilePath : folder) {
      File dataRegionDataFolder =
          fsFactory.getFile(tsfilePath, databaseName + File.separator + dataRegionId);
      if (dataRegionDataFolder.exists()) {
        org.apache.iotdb.commons.utils.FileUtils.deleteDirectoryAndEmptyParent(
            dataRegionDataFolder);
      }
    }
  }

  /** Iterate each TsFile and try to lock and remove those out of TTL. */
  public synchronized void checkFilesTTL() {
    if (dataTTL == Long.MAX_VALUE) {
      logger.debug("{}: TTL not set, ignore the check", databaseName + "-" + dataRegionId);
      return;
    }
    long ttlLowerBound = DateTimeUtils.currentTime() - dataTTL;
    logger.debug(
        "{}: TTL removing files before {}",
        databaseName + "-" + dataRegionId,
        new Date(ttlLowerBound));

    // copy to avoid concurrent modification of deletion
    List<TsFileResource> seqFiles = new ArrayList<>(tsFileManager.getTsFileList(true));
    List<TsFileResource> unseqFiles = new ArrayList<>(tsFileManager.getTsFileList(false));

    for (TsFileResource tsFileResource : seqFiles) {
      checkFileTTL(tsFileResource, ttlLowerBound, true);
    }
    for (TsFileResource tsFileResource : unseqFiles) {
      checkFileTTL(tsFileResource, ttlLowerBound, false);
    }
  }

  private void checkFileTTL(TsFileResource resource, long ttlLowerBound, boolean isSeq) {
    if (!resource.isClosed() || !resource.isDeleted() && resource.stillLives(ttlLowerBound)) {
      return;
    }

    // ensure that the file is not used by any queries
    if (resource.tryWriteLock()) {
      try {
        // try to delete physical data file
        resource.remove();
        tsFileManager.remove(resource, isSeq);
        logger.info(
            "Removed a file {} before {} by ttl ({} {})",
            resource.getTsFilePath(),
            new Date(ttlLowerBound),
            dataTTL,
            config.getTimestampPrecision());
      } finally {
        resource.writeUnlock();
      }
    }
  }

  public void timedFlushSeqMemTable() {
    writeLock("timedFlushSeqMemTable");
    try {
      // only check sequence tsfiles' memtables
      List<TsFileProcessor> tsFileProcessors =
          new ArrayList<>(workSequenceTsFileProcessors.values());
      long timeLowerBound = System.currentTimeMillis() - config.getSeqMemtableFlushInterval();

      for (TsFileProcessor tsFileProcessor : tsFileProcessors) {
        if (tsFileProcessor.getWorkMemTableCreatedTime() < timeLowerBound) {
          logger.info(
              "Exceed sequence memtable flush interval, so flush working memtable of time partition {} in database {}[{}]",
              tsFileProcessor.getTimeRangeId(),
              databaseName,
              dataRegionId);
          fileFlushPolicy.apply(this, tsFileProcessor, tsFileProcessor.isSequence());
        }
      }
    } finally {
      writeUnlock();
    }
  }

  public void timedFlushUnseqMemTable() {
    writeLock("timedFlushUnseqMemTable");
    try {
      // only check unsequence tsfiles' memtables
      List<TsFileProcessor> tsFileProcessors =
          new ArrayList<>(workUnsequenceTsFileProcessors.values());
      long timeLowerBound = System.currentTimeMillis() - config.getUnseqMemtableFlushInterval();

      for (TsFileProcessor tsFileProcessor : tsFileProcessors) {
        if (tsFileProcessor.getWorkMemTableCreatedTime() < timeLowerBound) {
          logger.info(
              "Exceed unsequence memtable flush interval, so flush working memtable of time partition {} in database {}[{}]",
              tsFileProcessor.getTimeRangeId(),
              databaseName,
              dataRegionId);
          fileFlushPolicy.apply(this, tsFileProcessor, tsFileProcessor.isSequence());
        }
      }
    } finally {
      writeUnlock();
    }
  }

  /** This method will be blocked until all tsfile processors are closed. */
  public void syncCloseAllWorkingTsFileProcessors() {
    synchronized (closeStorageGroupCondition) {
      try {
        asyncCloseAllWorkingTsFileProcessors();
        long startTime = System.currentTimeMillis();
        while (!closingSequenceTsFileProcessor.isEmpty()
            || !closingUnSequenceTsFileProcessor.isEmpty()) {
          closeStorageGroupCondition.wait(60_000);
          if (System.currentTimeMillis() - startTime > 60_000) {
            logger.warn(
                "{} has spent {}s to wait for closing all TsFiles.",
                databaseName + "-" + this.dataRegionId,
                (System.currentTimeMillis() - startTime) / 1000);
          }
        }
      } catch (InterruptedException e) {
        logger.error(
            "CloseFileNodeCondition error occurs while waiting for closing the storage "
                + "group {}",
            databaseName + "-" + dataRegionId,
            e);
        Thread.currentThread().interrupt();
      }
    }
  }

  /** close all working tsfile processors */
  public void asyncCloseAllWorkingTsFileProcessors() {
    writeLock("asyncCloseAllWorkingTsFileProcessors");
    try {
      logger.info("async force close all files in database: {}", databaseName + "-" + dataRegionId);
      // to avoid concurrent modification problem, we need a new array list
      for (TsFileProcessor tsFileProcessor :
          new ArrayList<>(workSequenceTsFileProcessors.values())) {
        asyncCloseOneTsFileProcessor(true, tsFileProcessor);
      }
      // to avoid concurrent modification problem, we need a new array list
      for (TsFileProcessor tsFileProcessor :
          new ArrayList<>(workUnsequenceTsFileProcessors.values())) {
        asyncCloseOneTsFileProcessor(false, tsFileProcessor);
      }
    } finally {
      writeUnlock();
    }
  }

  /** force close all working tsfile processors */
  public void forceCloseAllWorkingTsFileProcessors() throws TsFileProcessorException {
    writeLock("forceCloseAllWorkingTsFileProcessors");
    try {
      logger.info("force close all processors in database: {}", databaseName + "-" + dataRegionId);
      // to avoid concurrent modification problem, we need a new array list
      for (TsFileProcessor tsFileProcessor :
          new ArrayList<>(workSequenceTsFileProcessors.values())) {
        tsFileProcessor.putMemTableBackAndClose();
      }
      // to avoid concurrent modification problem, we need a new array list
      for (TsFileProcessor tsFileProcessor :
          new ArrayList<>(workUnsequenceTsFileProcessors.values())) {
        tsFileProcessor.putMemTableBackAndClose();
      }
    } finally {
      writeUnlock();
    }
  }

  /** used for mpp */
  @Override
  public QueryDataSource query(
      List<PartialPath> pathList, String singleDeviceId, QueryContext context, Filter timeFilter)
      throws QueryProcessException {
    try {
      List<TsFileResource> seqResources =
          getFileResourceListForQuery(
              tsFileManager.getTsFileList(true),
              upgradeSeqFileList,
              pathList,
              singleDeviceId,
              context,
              timeFilter,
              true);
      List<TsFileResource> unseqResources =
          getFileResourceListForQuery(
              tsFileManager.getTsFileList(false),
              upgradeUnseqFileList,
              pathList,
              singleDeviceId,
              context,
              timeFilter,
              false);

      queryMetricsManager.recordQueryResourceNum(SEQUENCE_TSFILE, seqResources.size());
      queryMetricsManager.recordQueryResourceNum(UNSEQUENCE_TSFILE, unseqResources.size());

      QueryDataSource dataSource = new QueryDataSource(seqResources, unseqResources);
      dataSource.setDataTTL(dataTTL);
      return dataSource;
    } catch (MetadataException e) {
      throw new QueryProcessException(e);
    }
  }

  /** lock the read lock of the insert lock */
  @Override
  public void readLock() {
    // apply read lock for SG insert lock to prevent inconsistent with concurrently writing memtable
    insertLock.readLock().lock();
    // apply read lock for TsFileResource list
    tsFileManager.readLock();
  }

  /** unlock the read lock of insert lock */
  @Override
  public void readUnlock() {
    tsFileManager.readUnlock();
    insertLock.readLock().unlock();
  }

  /** lock the write lock of the insert lock */
  public void writeLock(String holder) {
    insertLock.writeLock().lock();
    insertWriteLockHolder = holder;
  }

  /** unlock the write lock of the insert lock */
  public void writeUnlock() {
    insertWriteLockHolder = "";
    insertLock.writeLock().unlock();
  }

  /**
   * @param tsFileResources includes sealed and unsealed tsfile resources
   * @return fill unsealed tsfile resources with memory data and ChunkMetadataList of data in disk
   */
  private List<TsFileResource> getFileResourceListForQuery(
      Collection<TsFileResource> tsFileResources,
      List<TsFileResource> upgradeTsFileResources,
      List<PartialPath> pathList,
      String singleDeviceId,
      QueryContext context,
      Filter timeFilter,
      boolean isSeq)
      throws MetadataException {

    if (context.isDebug()) {
      DEBUG_LOGGER.info(
          "Path: {}, get tsfile list: {} isSeq: {} timefilter: {}",
          pathList,
          tsFileResources,
          isSeq,
          (timeFilter == null ? "null" : timeFilter));
    }

    List<TsFileResource> tsfileResourcesForQuery = new ArrayList<>();

    long timeLowerBound =
        dataTTL != Long.MAX_VALUE ? DateTimeUtils.currentTime() - dataTTL : Long.MIN_VALUE;
    context.setQueryTimeLowerBound(timeLowerBound);

    // for upgrade files and old files must be closed
    for (TsFileResource tsFileResource : upgradeTsFileResources) {
      if (!tsFileResource.isSatisfied(
          singleDeviceId, timeFilter, isSeq, dataTTL, context.isDebug())) {
        continue;
      }
      closeQueryLock.readLock().lock();
      try {
        tsfileResourcesForQuery.add(tsFileResource);
      } finally {
        closeQueryLock.readLock().unlock();
      }
    }

    for (TsFileResource tsFileResource : tsFileResources) {
      if (!tsFileResource.isSatisfied(
          singleDeviceId, timeFilter, isSeq, dataTTL, context.isDebug())) {
        continue;
      }
      closeQueryLock.readLock().lock();
      try {
        if (tsFileResource.isClosed()) {
          tsfileResourcesForQuery.add(tsFileResource);
        } else {
          tsFileResource.getProcessor().query(pathList, context, tsfileResourcesForQuery);
        }
      } catch (IOException e) {
        throw new MetadataException(e);
      } finally {
        closeQueryLock.readLock().unlock();
      }
    }
    return tsfileResourcesForQuery;
  }

  /** Seperate tsfiles in TsFileManager to sealedList and unsealedList. */
  private void separateTsFile(
      List<TsFileResource> sealedResource, List<TsFileResource> unsealedResource) {
    tsFileManager
        .getTsFileList(true)
        .forEach(
            tsFileResource -> {
              if (tsFileResource.isClosed()) {
                sealedResource.add(tsFileResource);
              } else {
                unsealedResource.add(tsFileResource);
              }
            });
    tsFileManager
        .getTsFileList(false)
        .forEach(
            tsFileResource -> {
              if (tsFileResource.isClosed()) {
                sealedResource.add(tsFileResource);
              } else {
                unsealedResource.add(tsFileResource);
              }
            });
  }

  /**
   * @param pattern Must be a pattern start with a precise device path
   * @param startTime
   * @param endTime
   * @param searchIndex
   * @param timePartitionFilter
   * @throws IOException
   */
  public void deleteByDevice(
      PartialPath pattern,
      long startTime,
      long endTime,
      long searchIndex,
      TimePartitionFilter timePartitionFilter)
      throws IOException {
    // If there are still some old version tsfiles, the delete won't succeeded.
    if (upgradeFileCount.get() != 0) {
      throw new IOException(
          "Delete failed. " + "Please do not delete until the old files upgraded.");
    }
    if (SettleService.getINSTANCE().getFilesToBeSettledCount().get() != 0) {
      throw new IOException(
          "Delete failed. " + "Please do not delete until the old files settled.");
    }
    // TODO: how to avoid partial deletion?
    // FIXME: notice that if we may remove a SGProcessor out of memory, we need to close all opened
    // mod files in mergingModification, sequenceFileList, and unsequenceFileList
    writeLock("delete");

    // record files which are updated so that we can roll back them in case of exception
    List<ModificationFile> updatedModFiles = new ArrayList<>();
    boolean hasReleasedLock = false;

    try {

      Set<PartialPath> devicePaths = new HashSet<>(pattern.getDevicePathPattern());

      // delete Last cache record if necessary
      // todo implement more precise process
      DataNodeSchemaCache.getInstance().takeWriteLock();
      try {
        DataNodeSchemaCache.getInstance().invalidateAll();
      } finally {
        DataNodeSchemaCache.getInstance().releaseWriteLock();
      }

      // write log to impacted working TsFileProcessors
      List<WALFlushListener> walListeners =
          logDeletionInWAL(startTime, endTime, searchIndex, pattern, timePartitionFilter);

      for (WALFlushListener walFlushListener : walListeners) {
        if (walFlushListener.waitForResult() == WALFlushListener.Status.FAILURE) {
          logger.error("Fail to log delete to wal.", walFlushListener.getCause());
          throw walFlushListener.getCause();
        }
      }

      Deletion deletion = new Deletion(pattern, MERGE_MOD_START_VERSION_NUM, startTime, endTime);

      List<TsFileResource> sealedTsFileResource = new ArrayList<>();
      List<TsFileResource> unsealedTsFileResource = new ArrayList<>();
      separateTsFile(sealedTsFileResource, unsealedTsFileResource);

      deleteDataInFiles(
          unsealedTsFileResource, deletion, devicePaths, updatedModFiles, timePartitionFilter);
      writeUnlock();
      hasReleasedLock = true;

      deleteDataInFiles(
          sealedTsFileResource, deletion, devicePaths, updatedModFiles, timePartitionFilter);

    } catch (Exception e) {
      // roll back
      for (ModificationFile modFile : updatedModFiles) {
        modFile.abort();
        // remember to close mod file
        modFile.close();
      }
      throw new IOException(e);
    } finally {
      if (!hasReleasedLock) {
        writeUnlock();
      }
    }
  }

  private List<WALFlushListener> logDeletionInWAL(
      long startTime,
      long endTime,
      long searchIndex,
      PartialPath path,
      TimePartitionFilter timePartitionFilter) {
    long timePartitionStartId = StorageEngine.getTimePartition(startTime);
    long timePartitionEndId = StorageEngine.getTimePartition(endTime);
    List<WALFlushListener> walFlushListeners = new ArrayList<>();
    if (config.getWalMode() == WALMode.DISABLE) {
      return walFlushListeners;
    }
    DeleteDataNode deleteDataNode =
        new DeleteDataNode(new PlanNodeId(""), Collections.singletonList(path), startTime, endTime);
    deleteDataNode.setSearchIndex(searchIndex);
    for (Map.Entry<Long, TsFileProcessor> entry : workSequenceTsFileProcessors.entrySet()) {
      if (timePartitionStartId <= entry.getKey()
          && entry.getKey() <= timePartitionEndId
          && (timePartitionFilter == null
              || timePartitionFilter.satisfy(databaseName, entry.getKey()))) {
        WALFlushListener walFlushListener = entry.getValue().logDeleteDataNodeInWAL(deleteDataNode);
        walFlushListeners.add(walFlushListener);
      }
    }
    for (Map.Entry<Long, TsFileProcessor> entry : workUnsequenceTsFileProcessors.entrySet()) {
      if (timePartitionStartId <= entry.getKey()
          && entry.getKey() <= timePartitionEndId
          && (timePartitionFilter == null
              || timePartitionFilter.satisfy(databaseName, entry.getKey()))) {
        WALFlushListener walFlushListener = entry.getValue().logDeleteDataNodeInWAL(deleteDataNode);
        walFlushListeners.add(walFlushListener);
      }
    }
    return walFlushListeners;
  }

  private boolean canSkipDelete(
      TsFileResource tsFileResource,
      Set<PartialPath> devicePaths,
      long deleteStart,
      long deleteEnd,
      TimePartitionFilter timePartitionFilter) {
    if (timePartitionFilter != null
        && !timePartitionFilter.satisfy(databaseName, tsFileResource.getTimePartition())) {
      return true;
    }

    for (PartialPath device : devicePaths) {
      long deviceStartTime, deviceEndTime;
      if (device.hasWildcard()) {
        Pair<Long, Long> startAndEndTime = tsFileResource.getPossibleStartTimeAndEndTime(device);
        if (startAndEndTime == null) {
          continue;
        }
        deviceStartTime = startAndEndTime.getLeft();
        deviceEndTime = startAndEndTime.getRight();
      } else {
        String deviceId = device.getFullPath();
        if (!tsFileResource.mayContainsDevice(deviceId)) {
          // resource does not contain this device
          continue;
        }
        deviceStartTime = tsFileResource.getStartTime(deviceId);
        deviceEndTime = tsFileResource.getEndTime(deviceId);
      }

      if (!tsFileResource.isClosed() && deviceEndTime == Long.MIN_VALUE) {
        // unsealed seq file
        if (deleteEnd >= deviceStartTime) {
          return false;
        }
      } else {
        // sealed file or unsealed unseq file
        if (deleteEnd >= deviceStartTime && deleteStart <= deviceEndTime) {
          // time range of device has overlap with the deletion
          return false;
        }
      }
    }
    return true;
  }

  private void deleteDataInFiles(
      Collection<TsFileResource> tsFileResourceList,
      Deletion deletion,
      Set<PartialPath> devicePaths,
      List<ModificationFile> updatedModFiles,
      TimePartitionFilter timePartitionFilter)
      throws IOException {
    for (TsFileResource tsFileResource : tsFileResourceList) {
      if (canSkipDelete(
          tsFileResource,
          devicePaths,
          deletion.getStartTime(),
          deletion.getEndTime(),
          timePartitionFilter)) {
        continue;
      }

      if (tsFileResource.isClosed()) {
        // delete data in sealed file
        if (tsFileResource.isCompacting()) {
          // we have to set modification offset to MAX_VALUE, as the offset of source chunk may
          // change after compaction
          deletion.setFileOffset(Long.MAX_VALUE);
          // write deletion into compaction modification file
          tsFileResource.getCompactionModFile().write(deletion);
          // write deletion into modification file to enable query during compaction
          tsFileResource.getModFile().write(deletion);
          // remember to close mod file
          tsFileResource.getCompactionModFile().close();
          tsFileResource.getModFile().close();
        } else {
          deletion.setFileOffset(tsFileResource.getTsFileSize());
          // write deletion into modification file
          boolean modFileExists = tsFileResource.getModFile().exists();
          long originSize = tsFileResource.getModFile().getSize();
          tsFileResource.getModFile().write(deletion);
          // remember to close mod file
          tsFileResource.getModFile().close();
          if (!modFileExists) {
            TsFileMetricManager.getInstance().increaseModFileNum(1);
          }
          TsFileMetricManager.getInstance()
              .increaseModFileSize(tsFileResource.getModFile().getSize() - originSize);
        }
        logger.info(
            "[Deletion] Deletion with path:{}, time:{}-{} written into mods file:{}.",
            deletion.getPath(),
            deletion.getStartTime(),
            deletion.getEndTime(),
            tsFileResource.getModFile().getFilePath());
      } else {
        // delete data in memory of unsealed file
        tsFileResource.getProcessor().deleteDataInMemory(deletion, devicePaths);
      }

      for (ISyncManager syncManager :
          SyncService.getInstance().getOrCreateSyncManager(dataRegionId)) {
        syncManager.syncRealTimeDeletion(deletion);
      }

      // add a record in case of rollback
      updatedModFiles.add(tsFileResource.getModFile());
    }
  }

  private void unsequenceFlushCallback(
      TsFileProcessor processor, Map<String, Long> updateMap, long systemFlushTime) {
    TimePartitionManager.getInstance()
        .updateAfterFlushing(
            new DataRegionId(Integer.valueOf(dataRegionId)),
            processor.getTimeRangeId(),
            systemFlushTime,
            lastFlushTimeMap.getMemSize(processor.getTimeRangeId()),
            workSequenceTsFileProcessors.get(processor.getTimeRangeId()) != null);
  }

  private void sequenceFlushCallback(
      TsFileProcessor processor, Map<String, Long> updateMap, long systemFlushTime) {
    lastFlushTimeMap.updateLatestFlushTime(processor.getTimeRangeId(), updateMap);
    TimePartitionManager.getInstance()
        .updateAfterFlushing(
            new DataRegionId(Integer.valueOf(dataRegionId)),
            processor.getTimeRangeId(),
            systemFlushTime,
            lastFlushTimeMap.getMemSize(processor.getTimeRangeId()),
            workUnsequenceTsFileProcessors.get(processor.getTimeRangeId()) != null);
  }

  /** used for upgrading */
  public void updateNewlyFlushedPartitionLatestFlushedTimeForEachDevice(
      long partitionId, String deviceId, long time) {
    lastFlushTimeMap.updateNewlyFlushedPartitionLatestFlushedTimeForEachDevice(
        partitionId, deviceId, time);
  }

  /** put the memtable back to the MemTablePool and make the metadata in writer visible */
  // TODO please consider concurrency with query and insert method.
  private void closeUnsealedTsFileProcessorCallBack(TsFileProcessor tsFileProcessor)
      throws TsFileProcessorException {
    closeQueryLock.writeLock().lock();
    try {
      tsFileProcessor.close();
      if (tsFileProcessor.isEmpty()) {
        try {
          fsFactory.deleteIfExists(tsFileProcessor.getTsFileResource().getTsFile());
          tsFileManager.remove(tsFileProcessor.getTsFileResource(), tsFileProcessor.isSequence());
        } catch (IOException e) {
          logger.error(
              "Remove empty file {} error",
              tsFileProcessor.getTsFileResource().getTsFile().getAbsolutePath());
        }
      } else {
        tsFileResourceManager.registerSealedTsFileResource(tsFileProcessor.getTsFileResource());
      }
    } finally {
      closeQueryLock.writeLock().unlock();
    }
    // closingSequenceTsFileProcessor is a thread safety class.
    if (closingSequenceTsFileProcessor.contains(tsFileProcessor)) {
      closingSequenceTsFileProcessor.remove(tsFileProcessor);
    } else {
      closingUnSequenceTsFileProcessor.remove(tsFileProcessor);
    }
    synchronized (closeStorageGroupCondition) {
      closeStorageGroupCondition.notifyAll();
    }
    TsFileMetricManager.getInstance()
        .addFile(tsFileProcessor.getTsFileResource().getTsFileSize(), tsFileProcessor.isSequence());
    logger.info("signal closing database condition in {}", databaseName + "-" + dataRegionId);
  }

  protected int executeCompaction() {
    // the name of this variable is trySubmitCount, because the task submitted to the queue could be
    // evicted due to the low priority of the task
    int trySubmitCount = 0;
    try {
      List<Long> timePartitions = new ArrayList<>(tsFileManager.getTimePartitions());
      // sort the time partition from largest to smallest
      timePartitions.sort(Comparator.reverseOrder());
      for (long timePartition : timePartitions) {
        trySubmitCount += CompactionScheduler.scheduleCompaction(tsFileManager, timePartition);
      }
    } catch (Throwable e) {
      logger.error("Meet error in compaction schedule.", e);
    }
    return trySubmitCount;
  }

  /**
   * count all TsFiles in the database which need to be upgraded
   *
   * @return total num of the tsfiles which need to be upgraded in the database
   */
  public int countUpgradeFiles() {
    return upgradeFileCount.get();
  }

  /** upgrade all files belongs to this database */
  public void upgrade() {
    for (TsFileResource seqTsFileResource : upgradeSeqFileList) {
      seqTsFileResource.setUpgradeTsFileResourceCallBack(this::upgradeTsFileResourceCallBack);
      seqTsFileResource.doUpgrade();
    }
    for (TsFileResource unseqTsFileResource : upgradeUnseqFileList) {
      unseqTsFileResource.setUpgradeTsFileResourceCallBack(this::upgradeTsFileResourceCallBack);
      unseqTsFileResource.doUpgrade();
    }
  }

  private void upgradeTsFileResourceCallBack(TsFileResource tsFileResource) {
    List<TsFileResource> upgradedResources = tsFileResource.getUpgradedResources();
    for (TsFileResource resource : upgradedResources) {
      long partitionId = resource.getTimePartition();
      resource
          .getDevices()
          .forEach(
              device ->
                  updateNewlyFlushedPartitionLatestFlushedTimeForEachDevice(
                      partitionId, device, resource.getEndTime(device)));
    }
    upgradeFileCount.getAndAdd(-1);
    // load all upgraded resources in this sg to tsFileResourceManager
    if (upgradeFileCount.get() == 0) {
      writeLock("upgradeTsFileResourceCallBack");
      try {
        loadUpgradedResources(upgradeSeqFileList, true);
        loadUpgradedResources(upgradeUnseqFileList, false);
      } finally {
        writeUnlock();
      }
      // after upgrade complete, update partitionLatestFlushedTimeForEachDevice
      lastFlushTimeMap.applyNewlyFlushedTimeToFlushedTime();
    }
  }

  /**
   * After finishing settling tsfile, we need to do 2 things : (1) move the new tsfile to the
   * correct folder, including deleting its old mods file (2) update the relevant data of this old
   * tsFile in memory ,eg: FileSequenceReader, tsFileManager, cache, etc.
   */
  private void settleTsFileCallBack(
      TsFileResource oldTsFileResource, List<TsFileResource> newTsFileResources)
      throws WriteProcessException {
    oldTsFileResource.readUnlock();
    oldTsFileResource.writeLock();
    try {
      TsFileAndModSettleTool.moveNewTsFile(oldTsFileResource, newTsFileResources);
      if (TsFileAndModSettleTool.getInstance().recoverSettleFileMap.size() != 0) {
        TsFileAndModSettleTool.getInstance()
            .recoverSettleFileMap
            .remove(oldTsFileResource.getTsFile().getAbsolutePath());
      }
      // clear Cache , including chunk cache, timeseriesMetadata cache and bloom filter cache
      operateClearCache();

      // if old tsfile is being deleted in the process due to its all data's being deleted.
      if (!oldTsFileResource.getTsFile().exists()) {
        tsFileManager.remove(oldTsFileResource, oldTsFileResource.isSeq());
      }
      FileReaderManager.getInstance().closeFileAndRemoveReader(oldTsFileResource.getTsFilePath());
      oldTsFileResource.setSettleTsFileCallBack(null);
      SettleService.getINSTANCE().getFilesToBeSettledCount().addAndGet(-1);
    } catch (IOException e) {
      logger.error("Exception to move new tsfile in settling", e);
      throw new WriteProcessException(
          "Meet error when settling file: " + oldTsFileResource.getTsFile().getAbsolutePath(), e);
    } finally {
      oldTsFileResource.writeUnlock();
    }
  }

  public static void operateClearCache() {
    ChunkCache.getInstance().clear();
    TimeSeriesMetadataCache.getInstance().clear();
    BloomFilterCache.getInstance().clear();
  }

  private void loadUpgradedResources(List<TsFileResource> resources, boolean isseq) {
    if (resources.isEmpty()) {
      return;
    }
    for (TsFileResource resource : resources) {
      resource.writeLock();
      try {
        UpgradeUtils.moveUpgradedFiles(resource);
        tsFileManager.addAll(resource.getUpgradedResources(), isseq);
        // delete old TsFile and resource
        resource.delete();
        Files.deleteIfExists(
            fsFactory
                .getFile(resource.getTsFile().toPath() + ModificationFile.FILE_SUFFIX)
                .toPath());
        UpgradeLog.writeUpgradeLogFile(
            resource.getTsFile().getAbsolutePath() + "," + UpgradeCheckStatus.UPGRADE_SUCCESS);
      } catch (IOException e) {
        logger.error("Unable to load {}, caused by ", resource, e);
      } finally {
        resource.writeUnlock();
      }
    }
    // delete upgrade folder when it is empty
    if (resources.get(0).getTsFile().getParentFile().isDirectory()
        && resources.get(0).getTsFile().getParentFile().listFiles().length == 0) {
      try {
        Files.delete(resources.get(0).getTsFile().getParentFile().toPath());
      } catch (IOException e) {
        logger.error(
            "Delete upgrade folder {} failed, caused by ",
            resources.get(0).getTsFile().getParentFile(),
            e);
      }
    }
    resources.clear();
  }

  /** merge file under this database processor */
  public int compact() {
    writeLock("merge");
    try {
      return executeCompaction();
    } finally {
      writeUnlock();
    }
  }

  private void resetLastCacheWhenLoadingTsFile() throws IllegalPathException {
    if (!IoTDBDescriptor.getInstance().getConfig().isLastCacheEnabled()) {
      return;
    }
    DataNodeSchemaCache.getInstance().takeWriteLock();
    try {
      DataNodeSchemaCache.getInstance().invalidateAll();
    } finally {
      DataNodeSchemaCache.getInstance().releaseWriteLock();
    }
  }

  /**
   * Load a new tsfile to unsequence dir.
   *
   * <p>Then, update the latestTimeForEachDevice and partitionLatestFlushedTimeForEachDevice.
   *
   * @param newTsFileResource tsfile resource @UsedBy load external tsfile module
   * @param deleteOriginFile whether to delete origin tsfile
   */
  public void loadNewTsFile(TsFileResource newTsFileResource, boolean deleteOriginFile)
      throws LoadFileException {
    File tsfileToBeInserted = newTsFileResource.getTsFile();
    long newFilePartitionId = newTsFileResource.getTimePartitionWithCheck();
    writeLock("loadNewTsFile");
    try {
      newTsFileResource.setSeq(false);
      String newFileName =
          getNewTsFileName(
              System.currentTimeMillis(),
              getAndSetNewVersion(newFilePartitionId, newTsFileResource),
              0,
              0);

      if (!newFileName.equals(tsfileToBeInserted.getName())) {
        logger.info(
            "TsFile {} must be renamed to {} for loading into the unsequence list.",
            tsfileToBeInserted.getName(),
            newFileName);
        newTsFileResource.setFile(
            fsFactory.getFile(tsfileToBeInserted.getParentFile(), newFileName));
      }
      loadTsFileToUnSequence(
          tsfileToBeInserted, newTsFileResource, newFilePartitionId, deleteOriginFile);
      TsFileMetricManager.getInstance().addFile(newTsFileResource.getTsFile().length(), false);

      resetLastCacheWhenLoadingTsFile(); // update last cache
      updateLastFlushTime(newTsFileResource); // update last flush time
      long partitionNum = newTsFileResource.getTimePartition();
      updatePartitionFileVersion(partitionNum, newTsFileResource.getVersion());
      logger.info("TsFile {} is successfully loaded in unsequence list.", newFileName);
    } catch (DiskSpaceInsufficientException e) {
      logger.error(
          "Failed to append the tsfile {} to database processor {} because the disk space is insufficient.",
          tsfileToBeInserted.getAbsolutePath(),
          tsfileToBeInserted.getParentFile().getName());
      throw new LoadFileException(e);
    } catch (IllegalPathException e) {
      logger.error(
          "Failed to reset last cache when loading file {}", newTsFileResource.getTsFilePath());
      throw new LoadFileException(e);
    } finally {
      writeUnlock();
    }
  }

  /**
   * Set the version in "partition" to "version" if "version" is larger than the current version.
   */
  public void setPartitionFileVersionToMax(long partition, long version) {
    partitionMaxFileVersions.compute(
        partition, (prt, oldVer) -> computeMaxVersion(oldVer, version));
  }

  private long computeMaxVersion(Long oldVersion, Long newVersion) {
    if (oldVersion == null) {
      return newVersion;
    }
    return Math.max(oldVersion, newVersion);
  }

  /**
   * If the historical versions of a file is a sub-set of the given file's, (close and) remove it to
   * reduce unnecessary merge. Only used when the file sender and the receiver share the same file
   * close policy. Warning: DO NOT REMOVE
   */
  @SuppressWarnings("unused")
  public void removeFullyOverlapFiles(TsFileResource resource) {
    writeLock("removeFullyOverlapFiles");
    try {
      Iterator<TsFileResource> iterator = tsFileManager.getIterator(true);
      removeFullyOverlapFiles(resource, iterator, true);

      iterator = tsFileManager.getIterator(false);
      removeFullyOverlapFiles(resource, iterator, false);
    } finally {
      writeUnlock();
    }
  }

  private void removeFullyOverlapFiles(
      TsFileResource newTsFile, Iterator<TsFileResource> iterator, boolean isSeq) {
    while (iterator.hasNext()) {
      TsFileResource existingTsFile = iterator.next();
      if (newTsFile.isPlanRangeCovers(existingTsFile)
          && !newTsFile.getTsFile().equals(existingTsFile.getTsFile())
          && existingTsFile.tryWriteLock()) {
        logger.info(
            "{} is covered by {}: [{}, {}], [{}, {}], remove it",
            existingTsFile,
            newTsFile,
            existingTsFile.minPlanIndex,
            existingTsFile.maxPlanIndex,
            newTsFile.minPlanIndex,
            newTsFile.maxPlanIndex);
        // if we fail to lock the file, it means it is being queried or merged and we will not
        // wait until it is free, we will just leave it to the next merge
        try {
          removeFullyOverlapFile(existingTsFile, iterator, isSeq);
        } catch (Exception e) {
          logger.error(
              "Something gets wrong while removing FullyOverlapFiles: {}",
              existingTsFile.getTsFile().getAbsolutePath(),
              e);
        } finally {
          existingTsFile.writeUnlock();
        }
      }
    }
  }

  /**
   * remove the given tsFileResource. If the corresponding tsFileProcessor is in the working status,
   * close it before remove the related resource files. maybe time-consuming for closing a tsfile.
   */
  private void removeFullyOverlapFile(
      TsFileResource tsFileResource, Iterator<TsFileResource> iterator, boolean isSeq) {
    logger.info(
        "Removing a covered file {}, closed: {}", tsFileResource, tsFileResource.isClosed());
    if (!tsFileResource.isClosed()) {
      try {
        // also remove the TsFileProcessor if the overlapped file is not closed
        long timePartition = tsFileResource.getTimePartition();
        Map<Long, TsFileProcessor> fileProcessorMap =
            isSeq ? workSequenceTsFileProcessors : workUnsequenceTsFileProcessors;
        TsFileProcessor tsFileProcessor = fileProcessorMap.get(timePartition);
        if (tsFileProcessor != null && tsFileProcessor.getTsFileResource() == tsFileResource) {
          // have to take some time to close the tsFileProcessor
          tsFileProcessor.syncClose();
          fileProcessorMap.remove(timePartition);
        }
      } catch (Exception e) {
        logger.error("Cannot close {}", tsFileResource, e);
      }
    }
    tsFileManager.remove(tsFileResource, isSeq);
    iterator.remove();
    tsFileResource.remove();
  }

  private long getAndSetNewVersion(long timePartitionId, TsFileResource tsFileResource) {
    long version = partitionMaxFileVersions.getOrDefault(timePartitionId, 0L) + 1;
    partitionMaxFileVersions.put(timePartitionId, version);
    tsFileResource.setVersion(version);
    return version;
  }

  /**
   * Update latest time in latestTimeForEachDevice and
   * partitionLatestFlushedTimeForEachDevice. @UsedBy sync module, load external tsfile module.
   */
  private void updateLastFlushTime(TsFileResource newTsFileResource) {
    for (String device : newTsFileResource.getDevices()) {
      long endTime = newTsFileResource.getEndTime(device);
      long timePartitionId = StorageEngine.getTimePartition(endTime);
      lastFlushTimeMap.updateFlushedTime(timePartitionId, device, endTime);
      lastFlushTimeMap.updateGlobalFlushedTime(device, endTime);
    }
  }

  /**
   * Execute the loading process by the type.
   *
   * @param tsFileResource tsfile resource to be loaded
   * @param filePartitionId the partition id of the new file
   * @param deleteOriginFile whether to delete the original file
   * @return load the file successfully @UsedBy sync module, load external tsfile module.
   */
  private boolean loadTsFileToUnSequence(
      File tsFileToLoad,
      TsFileResource tsFileResource,
      long filePartitionId,
      boolean deleteOriginFile)
      throws LoadFileException, DiskSpaceInsufficientException {
    File targetFile;
<<<<<<< HEAD
    switch (type) {
      case LOAD_UNSEQUENCE:
        targetFile =
            fsFactory.getFile(
                TierManager.getInstance().getNextFolderForTsFile(0, false),
                databaseName
                    + File.separatorChar
                    + dataRegionId
                    + File.separatorChar
                    + filePartitionId
                    + File.separator
                    + tsFileResource.getTsFile().getName());
        tsFileResource.setFile(targetFile);
        if (tsFileManager.contains(tsFileResource, false)) {
          logger.error("The file {} has already been loaded in unsequence list", tsFileResource);
          return false;
        }
        tsFileManager.add(tsFileResource, false);
        logger.info(
            "Load tsfile in unsequence list, move file from {} to {}",
            tsFileToLoad.getAbsolutePath(),
            targetFile.getAbsolutePath());
        break;
      case LOAD_SEQUENCE:
        targetFile =
            fsFactory.getFile(
                TierManager.getInstance().getNextFolderForTsFile(0, true),
                databaseName
                    + File.separatorChar
                    + dataRegionId
                    + File.separatorChar
                    + filePartitionId
                    + File.separator
                    + tsFileResource.getTsFile().getName());
        tsFileResource.setFile(targetFile);
        if (tsFileManager.contains(tsFileResource, true)) {
          logger.error("The file {} has already been loaded in sequence list", tsFileResource);
          return false;
        }
        if (insertPos == -1) {
          tsFileManager.insertToPartitionFileList(tsFileResource, filePartitionId, true, 0);
        } else {
          tsFileManager.insertToPartitionFileList(
              tsFileResource, filePartitionId, true, insertPos + 1);
        }
        logger.info(
            "Load tsfile in sequence list, move file from {} to {}",
            tsFileToLoad.getAbsolutePath(),
            targetFile.getAbsolutePath());
        break;
      default:
        throw new LoadFileException(String.format("Unsupported type of loading tsfile : %s", type));
=======
    targetFile =
        fsFactory.getFile(
            DirectoryManager.getInstance().getNextFolderForUnSequenceFile(),
            databaseName
                + File.separatorChar
                + dataRegionId
                + File.separatorChar
                + filePartitionId
                + File.separator
                + tsFileResource.getTsFile().getName());
    tsFileResource.setFile(targetFile);
    if (tsFileManager.contains(tsFileResource, false)) {
      logger.error("The file {} has already been loaded in unsequence list", tsFileResource);
      return false;
>>>>>>> f8516ed3
    }
    tsFileManager.add(tsFileResource, false);
    logger.info(
        "Load tsfile in unsequence list, move file from {} to {}",
        tsFileToLoad.getAbsolutePath(),
        targetFile.getAbsolutePath());

    // move file from sync dir to data dir
    if (!targetFile.getParentFile().exists()) {
      targetFile.getParentFile().mkdirs();
    }
    try {
      if (deleteOriginFile) {
        FileUtils.moveFile(tsFileToLoad, targetFile);
      } else {
        Files.copy(tsFileToLoad.toPath(), targetFile.toPath());
      }
    } catch (IOException e) {
      logger.error(
          "File renaming failed when loading tsfile. Origin: {}, Target: {}",
          tsFileToLoad.getAbsolutePath(),
          targetFile.getAbsolutePath(),
          e);
      throw new LoadFileException(
          String.format(
              "File renaming failed when loading tsfile. Origin: %s, Target: %s, because %s",
              tsFileToLoad.getAbsolutePath(), targetFile.getAbsolutePath(), e.getMessage()));
    }

    File resourceFileToLoad =
        fsFactory.getFile(tsFileToLoad.getAbsolutePath() + TsFileResource.RESOURCE_SUFFIX);
    File targetResourceFile =
        fsFactory.getFile(targetFile.getAbsolutePath() + TsFileResource.RESOURCE_SUFFIX);
    try {
      if (deleteOriginFile) {
        FileUtils.moveFile(resourceFileToLoad, targetResourceFile);
      } else {
        Files.copy(resourceFileToLoad.toPath(), targetResourceFile.toPath());
      }
    } catch (IOException e) {
      logger.error(
          "File renaming failed when loading .resource file. Origin: {}, Target: {}",
          resourceFileToLoad.getAbsolutePath(),
          targetResourceFile.getAbsolutePath(),
          e);
      throw new LoadFileException(
          String.format(
              "File renaming failed when loading .resource file. Origin: %s, Target: %s, because %s",
              resourceFileToLoad.getAbsolutePath(),
              targetResourceFile.getAbsolutePath(),
              e.getMessage()));
    }

    File modFileToLoad =
        fsFactory.getFile(tsFileToLoad.getAbsolutePath() + ModificationFile.FILE_SUFFIX);
    if (modFileToLoad.exists()) {
      // when successfully loaded, the filepath of the resource will be changed to the IoTDB data
      // dir, so we can add a suffix to find the old modification file.
      File targetModFile =
          fsFactory.getFile(targetFile.getAbsolutePath() + ModificationFile.FILE_SUFFIX);
      try {
        Files.deleteIfExists(targetModFile.toPath());
      } catch (IOException e) {
        logger.warn("Cannot delete localModFile {}", targetModFile, e);
      }
      try {
        if (deleteOriginFile) {
          FileUtils.moveFile(modFileToLoad, targetModFile);
        } else {
          Files.copy(modFileToLoad.toPath(), targetModFile.toPath());
        }
      } catch (IOException e) {
        logger.error(
            "File renaming failed when loading .mod file. Origin: {}, Target: {}",
            modFileToLoad.getAbsolutePath(),
            targetModFile.getAbsolutePath(),
            e);
        throw new LoadFileException(
            String.format(
                "File renaming failed when loading .mod file. Origin: %s, Target: %s, because %s",
                modFileToLoad.getAbsolutePath(), targetModFile.getAbsolutePath(), e.getMessage()));
      } finally {
        // ModFile will be updated during the next call to `getModFile`
        tsFileResource.setModFile(null);
      }
    }

    updatePartitionFileVersion(filePartitionId, tsFileResource.getVersion());
    return true;
  }

  /**
   * Delete tsfile if it exists.
   *
   * <p>Firstly, remove the TsFileResource from sequenceFileList/unSequenceFileList.
   *
   * <p>Secondly, delete the tsfile and .resource file.
   *
   * @param tsfieToBeDeleted tsfile to be deleted
   * @return whether the file to be deleted exists. @UsedBy sync module, load external tsfile
   *     module.
   */
  public boolean deleteTsfile(File tsfieToBeDeleted) {
    writeLock("deleteTsfile");
    TsFileResource tsFileResourceToBeDeleted = null;
    try {
      Iterator<TsFileResource> sequenceIterator = tsFileManager.getIterator(true);
      while (sequenceIterator.hasNext()) {
        TsFileResource sequenceResource = sequenceIterator.next();
        if (sequenceResource.getTsFile().getName().equals(tsfieToBeDeleted.getName())) {
          tsFileResourceToBeDeleted = sequenceResource;
          tsFileManager.remove(tsFileResourceToBeDeleted, true);
          break;
        }
      }
      if (tsFileResourceToBeDeleted == null) {
        Iterator<TsFileResource> unsequenceIterator = tsFileManager.getIterator(false);
        while (unsequenceIterator.hasNext()) {
          TsFileResource unsequenceResource = unsequenceIterator.next();
          if (unsequenceResource.getTsFile().getName().equals(tsfieToBeDeleted.getName())) {
            tsFileResourceToBeDeleted = unsequenceResource;
            tsFileManager.remove(tsFileResourceToBeDeleted, false);
            break;
          }
        }
      }
    } finally {
      writeUnlock();
    }
    if (tsFileResourceToBeDeleted == null) {
      return false;
    }
    tsFileResourceToBeDeleted.writeLock();
    try {
      tsFileResourceToBeDeleted.remove();
      logger.info("Delete tsfile {} successfully.", tsFileResourceToBeDeleted.getTsFile());
    } finally {
      tsFileResourceToBeDeleted.writeUnlock();
    }
    return true;
  }

  /**
   * get all working sequence tsfile processors
   *
   * @return all working sequence tsfile processors
   */
  public Collection<TsFileProcessor> getWorkSequenceTsFileProcessors() {
    return workSequenceTsFileProcessors.values();
  }

  /**
   * Unload tsfile and move it to the target directory if it exists.
   *
   * <p>Firstly, unload the TsFileResource from sequenceFileList/unSequenceFileList.
   *
   * <p>Secondly, move the tsfile and .resource file to the target directory.
   *
   * @param fileToBeUnloaded tsfile to be unloaded
   * @return whether the file to be unloaded exists. @UsedBy load external tsfile module.
   */
  public boolean unloadTsfile(File fileToBeUnloaded, File targetDir) {
    writeLock("unloadTsfile");
    TsFileResource tsFileResourceToBeMoved = null;
    try {
      Iterator<TsFileResource> sequenceIterator = tsFileManager.getIterator(true);
      while (sequenceIterator.hasNext()) {
        TsFileResource sequenceResource = sequenceIterator.next();
        if (sequenceResource.getTsFile().getName().equals(fileToBeUnloaded.getName())) {
          tsFileResourceToBeMoved = sequenceResource;
          tsFileManager.remove(tsFileResourceToBeMoved, true);
          break;
        }
      }
      if (tsFileResourceToBeMoved == null) {
        Iterator<TsFileResource> unsequenceIterator = tsFileManager.getIterator(false);
        while (unsequenceIterator.hasNext()) {
          TsFileResource unsequenceResource = unsequenceIterator.next();
          if (unsequenceResource.getTsFile().getName().equals(fileToBeUnloaded.getName())) {
            tsFileResourceToBeMoved = unsequenceResource;
            tsFileManager.remove(tsFileResourceToBeMoved, false);
            break;
          }
        }
      }
    } finally {
      writeUnlock();
    }
    if (tsFileResourceToBeMoved == null) {
      return false;
    }
    tsFileResourceToBeMoved.writeLock();
    try {
      tsFileResourceToBeMoved.moveTo(targetDir);
      logger.info(
          "Move tsfile {} to target dir {} successfully.",
          tsFileResourceToBeMoved.getTsFile(),
          targetDir.getPath());
    } finally {
      tsFileResourceToBeMoved.writeUnlock();
    }
    return true;
  }

  /**
   * get all working unsequence tsfile processors
   *
   * @return all working unsequence tsfile processors
   */
  public Collection<TsFileProcessor> getWorkUnsequenceTsFileProcessors() {
    return workUnsequenceTsFileProcessors.values();
  }

  public void setDataTTLWithTimePrecisionCheck(long dataTTL) {
    if (dataTTL != Long.MAX_VALUE) {
      dataTTL =
          DateTimeUtils.convertMilliTimeWithPrecision(
              dataTTL, IoTDBDescriptor.getInstance().getConfig().getTimestampPrecision());
    }
    this.dataTTL = dataTTL;
  }

  public void setDataTTL(long dataTTL) {
    this.dataTTL = dataTTL;
  }

  public List<TsFileResource> getSequenceFileList() {
    return tsFileManager.getTsFileList(true);
  }

  public List<TsFileResource> getUnSequenceFileList() {
    return tsFileManager.getTsFileList(false);
  }

  public String getDataRegionId() {
    return dataRegionId;
  }

  /**
   * Get the storageGroupPath with dataRegionId.
   *
   * @return data region path, like root.sg1/0
   */
  public String getStorageGroupPath() {
    return databaseName + File.separator + dataRegionId;
  }

  /**
   * Check if the data of "tsFileResource" all exist locally by comparing planIndexes in the
   * partition of "partitionNumber". This is available only when the IoTDB instances which generated
   * "tsFileResource" have the same plan indexes as the local one.
   *
   * @return true if any file contains plans with indexes no less than the max plan index of
   *     "tsFileResource", otherwise false.
   */
  public boolean isFileAlreadyExist(TsFileResource tsFileResource, long partitionNum) {
    // examine working processor first as they have the largest plan index
    return isFileAlreadyExistInWorking(
            tsFileResource, partitionNum, getWorkSequenceTsFileProcessors())
        || isFileAlreadyExistInWorking(
            tsFileResource, partitionNum, getWorkUnsequenceTsFileProcessors())
        || isFileAlreadyExistInClosed(tsFileResource, partitionNum, getSequenceFileList())
        || isFileAlreadyExistInClosed(tsFileResource, partitionNum, getUnSequenceFileList());
  }

  private boolean isFileAlreadyExistInClosed(
      TsFileResource tsFileResource, long partitionNum, Collection<TsFileResource> existingFiles) {
    for (TsFileResource resource : existingFiles) {
      if (resource.getTimePartition() == partitionNum
          && resource.getMaxPlanIndex() > tsFileResource.getMaxPlanIndex()) {
        logger.info(
            "{} is covered by a closed file {}: [{}, {}] [{}, {}]",
            tsFileResource,
            resource,
            tsFileResource.minPlanIndex,
            tsFileResource.maxPlanIndex,
            resource.minPlanIndex,
            resource.maxPlanIndex);
        return true;
      }
    }
    return false;
  }

  private boolean isFileAlreadyExistInWorking(
      TsFileResource tsFileResource,
      long partitionNum,
      Collection<TsFileProcessor> workingProcessors) {
    for (TsFileProcessor workingProcesssor : workingProcessors) {
      if (workingProcesssor.getTimeRangeId() == partitionNum) {
        TsFileResource workResource = workingProcesssor.getTsFileResource();
        boolean isCovered = workResource.getMaxPlanIndex() > tsFileResource.getMaxPlanIndex();
        if (isCovered) {
          logger.info(
              "{} is covered by a working file {}: [{}, {}] [{}, {}]",
              tsFileResource,
              workResource,
              tsFileResource.minPlanIndex,
              tsFileResource.maxPlanIndex,
              workResource.minPlanIndex,
              workResource.maxPlanIndex);
        }
        return isCovered;
      }
    }
    return false;
  }

  /** remove all partitions that satisfy a filter. */
  public void removePartitions(TimePartitionFilter filter) {
    // this requires blocking all other activities
    writeLock("removePartitions");
    try {
      // abort ongoing compaction
      abortCompaction();
      try {
        Thread.sleep(2000);
      } catch (InterruptedException e) {
        // Wait two seconds for the compaction thread to terminate
      }
      // close all working files that should be removed
      removePartitions(filter, workSequenceTsFileProcessors.entrySet(), true);
      removePartitions(filter, workUnsequenceTsFileProcessors.entrySet(), false);

      // remove data files
      removePartitions(filter, tsFileManager.getIterator(true), true);
      removePartitions(filter, tsFileManager.getIterator(false), false);

    } finally {
      writeUnlock();
    }
  }

  public void abortCompaction() {
    tsFileManager.setAllowCompaction(false);
    List<AbstractCompactionTask> runningTasks =
        CompactionTaskManager.getInstance().abortCompaction(databaseName + "-" + dataRegionId);
    while (CompactionTaskManager.getInstance().isAnyTaskInListStillRunning(runningTasks)) {
      try {
        TimeUnit.MILLISECONDS.sleep(10);
      } catch (InterruptedException e) {
        logger.error("Thread get interrupted when waiting compaction to finish", e);
        break;
      }
    }
  }

  // may remove the processorEntrys
  private void removePartitions(
      TimePartitionFilter filter,
      Set<Entry<Long, TsFileProcessor>> processorEntrys,
      boolean sequence) {
    for (Iterator<Entry<Long, TsFileProcessor>> iterator = processorEntrys.iterator();
        iterator.hasNext(); ) {
      Entry<Long, TsFileProcessor> longTsFileProcessorEntry = iterator.next();
      long partitionId = longTsFileProcessorEntry.getKey();
      lastFlushTimeMap.removePartition(partitionId);
      TimePartitionManager.getInstance()
          .removePartition(new DataRegionId(Integer.valueOf(dataRegionId)), partitionId);
      TsFileProcessor processor = longTsFileProcessorEntry.getValue();
      if (filter.satisfy(databaseName, partitionId)) {
        processor.syncClose();
        iterator.remove();
        processor.getTsFileResource().remove();
        tsFileManager.remove(processor.getTsFileResource(), sequence);
        logger.debug(
            "{} is removed during deleting partitions",
            processor.getTsFileResource().getTsFilePath());
      }
    }
  }

  // may remove the iterator's data
  private void removePartitions(
      TimePartitionFilter filter, Iterator<TsFileResource> iterator, boolean sequence) {
    while (iterator.hasNext()) {
      TsFileResource tsFileResource = iterator.next();
      if (filter.satisfy(databaseName, tsFileResource.getTimePartition())) {
        tsFileResource.remove();
        tsFileManager.remove(tsFileResource, sequence);
        lastFlushTimeMap.removePartition(tsFileResource.getTimePartition());
        TimePartitionManager.getInstance()
            .removePartition(
                new DataRegionId(Integer.valueOf(dataRegionId)), tsFileResource.getTimePartition());
        logger.debug("{} is removed during deleting partitions", tsFileResource.getTsFilePath());
      }
    }
  }

  public TsFileManager getTsFileResourceManager() {
    return tsFileManager;
  }

  /**
   * insert batch of rows belongs to one device
   *
   * @param insertRowsOfOneDeviceNode batch of rows belongs to one device
   */
  public void insert(InsertRowsOfOneDeviceNode insertRowsOfOneDeviceNode)
      throws WriteProcessException, BatchProcessException {
    if (enableMemControl) {
      StorageEngine.blockInsertionIfReject(null);
    }
    long startTime = System.nanoTime();
    writeLock("InsertRowsOfOneDevice");
    PERFORMANCE_OVERVIEW_METRICS.recordScheduleLockCost(System.nanoTime() - startTime);
    try {
      if (deleted) {
        return;
      }
      boolean isSequence = false;
      for (int i = 0; i < insertRowsOfOneDeviceNode.getInsertRowNodeList().size(); i++) {
        InsertRowNode insertRowNode = insertRowsOfOneDeviceNode.getInsertRowNodeList().get(i);
        if (!isAlive(insertRowNode.getTime())) {
          // we do not need to write these part of data, as they can not be queried
          // or the sub-plan has already been executed, we are retrying other sub-plans
          insertRowsOfOneDeviceNode
              .getResults()
              .put(
                  i,
                  RpcUtils.getStatus(
                      TSStatusCode.OUT_OF_TTL.getStatusCode(),
                      String.format(
                          "Insertion time [%s] is less than ttl time bound [%s]",
                          DateTimeUtils.convertLongToDate(insertRowNode.getTime()),
                          DateTimeUtils.convertLongToDate(DateTimeUtils.currentTime() - dataTTL))));
          continue;
        }
        // init map
        long timePartitionId = StorageEngine.getTimePartition(insertRowNode.getTime());

        if (!lastFlushTimeMap.checkAndCreateFlushedTimePartition(timePartitionId)) {
          TimePartitionManager.getInstance()
              .registerTimePartitionInfo(
                  new TimePartitionInfo(
                      new DataRegionId(Integer.valueOf(dataRegionId)),
                      timePartitionId,
                      true,
                      Long.MAX_VALUE,
                      0,
                      tsFileManager.isLatestTimePartition(timePartitionId)));
        }

        // as the plans have been ordered, and we have get the write lock,
        // So, if a plan is sequenced, then all the rest plans are sequenced.
        //
        if (!isSequence) {
          isSequence =
              insertRowNode.getTime()
                  > lastFlushTimeMap.getFlushedTime(
                      timePartitionId, insertRowNode.getDevicePath().getFullPath());
        }
        // is unsequence and user set config to discard out of order data
        if (!isSequence
            && IoTDBDescriptor.getInstance().getConfig().isEnableDiscardOutOfOrderData()) {
          return;
        }

        // insert to sequence or unSequence file
        try {
          insertToTsFileProcessor(insertRowNode, isSequence, timePartitionId);
        } catch (WriteProcessException e) {
          insertRowsOfOneDeviceNode
              .getResults()
              .put(i, RpcUtils.getStatus(e.getErrorCode(), e.getMessage()));
        }
      }
    } finally {
      writeUnlock();
    }
    if (!insertRowsOfOneDeviceNode.getResults().isEmpty()) {
      throw new BatchProcessException("Partial failed inserting rows of one device");
    }
  }

  /**
   * insert batch of rows belongs to multiple devices
   *
   * @param insertRowsNode batch of rows belongs to multiple devices
   */
  public void insert(InsertRowsNode insertRowsNode) throws BatchProcessException {
    for (int i = 0; i < insertRowsNode.getInsertRowNodeList().size(); i++) {
      InsertRowNode insertRowNode = insertRowsNode.getInsertRowNodeList().get(i);
      try {
        insert(insertRowNode);
      } catch (WriteProcessException e) {
        insertRowsNode.getResults().put(i, RpcUtils.getStatus(e.getErrorCode(), e.getMessage()));
      }
    }

    if (!insertRowsNode.getResults().isEmpty()) {
      throw new BatchProcessException("Partial failed inserting rows");
    }
  }

  /**
   * insert batch of tablets belongs to multiple devices
   *
   * @param insertMultiTabletsNode batch of tablets belongs to multiple devices
   */
  public void insertTablets(InsertMultiTabletsNode insertMultiTabletsNode)
      throws BatchProcessException {
    for (int i = 0; i < insertMultiTabletsNode.getInsertTabletNodeList().size(); i++) {
      InsertTabletNode insertTabletNode = insertMultiTabletsNode.getInsertTabletNodeList().get(i);
      try {
        insertTablet(insertTabletNode);
      } catch (WriteProcessException | BatchProcessException e) {
        insertMultiTabletsNode
            .getResults()
            .put(i, RpcUtils.getStatus(e.getErrorCode(), e.getMessage()));
      }
    }

    if (!insertMultiTabletsNode.getResults().isEmpty()) {
      throw new BatchProcessException("Partial failed inserting multi tablets");
    }
  }

  /** @return the disk space occupied by this data region, unit is MB */
  public long countRegionDiskSize() {
    AtomicLong diskSize = new AtomicLong(0);
    TierManager.getInstance()
        .getAllFilesFolders()
        .forEach(
            folder -> {
              folder = folder + File.separator + databaseName + File.separator + dataRegionId;
              countFolderDiskSize(folder, diskSize);
            });
    return diskSize.get() / 1024 / 1024;
  }

  /**
   * @param folder the folder's path
   * @param diskSize the disk space occupied by this folder, unit is MB
   */
  private void countFolderDiskSize(String folder, AtomicLong diskSize) {
    File file = FSFactoryProducer.getFSFactory().getFile(folder);
    File[] allFile = file.listFiles();
    if (allFile == null) {
      return;
    }
    for (File f : allFile) {
      if (f.isFile()) {
        diskSize.addAndGet(f.length());
      } else if (f.isDirectory()) {
        countFolderDiskSize(f.getAbsolutePath(), diskSize);
      }
    }
  }

  @TestOnly
  public long getPartitionMaxFileVersions(long partitionId) {
    return partitionMaxFileVersions.getOrDefault(partitionId, 0L);
  }

  public void addSettleFilesToList(
      List<TsFileResource> seqResourcesToBeSettled,
      List<TsFileResource> unseqResourcesToBeSettled,
      List<String> tsFilePaths) {
    if (tsFilePaths.isEmpty()) {
      for (TsFileResource resource : tsFileManager.getTsFileList(true)) {
        if (!resource.isClosed()) {
          continue;
        }
        resource.setSettleTsFileCallBack(this::settleTsFileCallBack);
        seqResourcesToBeSettled.add(resource);
      }
      for (TsFileResource resource : tsFileManager.getTsFileList(false)) {
        if (!resource.isClosed()) {
          continue;
        }
        resource.setSettleTsFileCallBack(this::settleTsFileCallBack);
        unseqResourcesToBeSettled.add(resource);
      }
    } else {
      for (String tsFilePath : tsFilePaths) {
        File fileToBeSettled = new File(tsFilePath);
        if ("sequence"
            .equals(
                fileToBeSettled
                    .getParentFile()
                    .getParentFile()
                    .getParentFile()
                    .getParentFile()
                    .getName())) {
          for (TsFileResource resource : tsFileManager.getTsFileList(true)) {
            if (resource.getTsFile().getAbsolutePath().equals(tsFilePath)) {
              resource.setSettleTsFileCallBack(this::settleTsFileCallBack);
              seqResourcesToBeSettled.add(resource);
              break;
            }
          }
        } else {
          for (TsFileResource resource : tsFileManager.getTsFileList(false)) {
            if (resource.getTsFile().getAbsolutePath().equals(tsFilePath)) {
              unseqResourcesToBeSettled.add(resource);
              break;
            }
          }
        }
      }
    }
  }

  /**
   * Used to collect history TsFiles(i.e. the tsfile whose memtable == null).
   *
   * @param syncManager ISyncManager which invokes to collect history TsFile
   * @param dataStartTime only collect history TsFiles which contains the data after the
   *     dataStartTime
   * @return A list, which contains TsFile path
   */
  public List<File> collectHistoryTsFileForSync(ISyncManager syncManager, long dataStartTime) {
    writeLock("Collect data for sync");
    try {
      return tsFileManager.collectHistoryTsFileForSync(syncManager, dataStartTime);
    } finally {
      writeUnlock();
    }
  }

  public void setCustomCloseFileListeners(List<CloseFileListener> customCloseFileListeners) {
    this.customCloseFileListeners = customCloseFileListeners;
  }

  public void setCustomFlushListeners(List<FlushListener> customFlushListeners) {
    this.customFlushListeners = customFlushListeners;
  }

  public void setAllowCompaction(boolean allowCompaction) {
    this.tsFileManager.setAllowCompaction(allowCompaction);
  }

  @FunctionalInterface
  public interface CloseTsFileCallBack {

    void call(TsFileProcessor caller) throws TsFileProcessorException, IOException;
  }

  @FunctionalInterface
  public interface UpdateEndTimeCallBack {

    void call(TsFileProcessor caller, Map<String, Long> updateMap, long systemFlushTime);
  }

  @FunctionalInterface
  public interface UpgradeTsFileResourceCallBack {

    void call(TsFileResource caller);
  }

  @FunctionalInterface
  public interface CompactionRecoverCallBack {
    void call();
  }

  @FunctionalInterface
  public interface TimePartitionFilter {

    boolean satisfy(String storageGroupName, long timePartitionId);
  }

  @FunctionalInterface
  public interface SettleTsFileCallBack {

    void call(TsFileResource oldTsFileResource, List<TsFileResource> newTsFileResources)
        throws WriteProcessException;
  }

  public List<Long> getTimePartitions() {
    return new ArrayList<>(partitionMaxFileVersions.keySet());
  }

  public Long getLatestTimePartition() {
    return partitionMaxFileVersions.keySet().stream().max(Long::compareTo).orElse(0L);
  }

  public String getInsertWriteLockHolder() {
    return insertWriteLockHolder;
  }

  public ScheduledExecutorService getTimedCompactionScheduleTask() {
    return timedCompactionScheduleTask;
  }

  public IDTable getIdTable() {
    return idTable;
  }

  /** This method could only be used in iot consensus */
  public IWALNode getWALNode() {
    if (!config.getDataRegionConsensusProtocolClass().equals(ConsensusFactory.IOT_CONSENSUS)) {
      throw new UnsupportedOperationException();
    }
    // identifier should be same with getTsFileProcessor method
    return WALManager.getInstance()
        .applyForWALNode(databaseName + FILE_NAME_SEPARATOR + dataRegionId);
  }

  /** Wait for this data region successfully deleted */
  public void waitForDeleted() {
    writeLock("waitForDeleted");
    try {
      if (!deleted) {
        deletedCondition.await();
      }
    } catch (InterruptedException e) {
      logger.error("Interrupted When waiting for data region deleted.");
      Thread.currentThread().interrupt();
    } finally {
      writeUnlock();
    }
  }

  /** Release all threads waiting for this data region successfully deleted */
  public void markDeleted() {
    writeLock("markDeleted");
    try {
      deleted = true;
      deletedCondition.signalAll();
    } finally {
      writeUnlock();
    }
  }

  public void releaseFlushTimeMap(long timePartitionId) {
    lastFlushTimeMap.removePartition(timePartitionId);
  }

  public long getMemCost() {
    return dataRegionInfo.getMemCost();
  }

  @Override
  public long getDataTTL() {
    return dataTTL;
  }

  @TestOnly
  public ILastFlushTimeMap getLastFlushTimeMap() {
    return lastFlushTimeMap;
  }

  @TestOnly
  public TsFileManager getTsFileManager() {
    return tsFileManager;
  }
}<|MERGE_RESOLUTION|>--- conflicted
+++ resolved
@@ -2554,63 +2554,9 @@
       boolean deleteOriginFile)
       throws LoadFileException, DiskSpaceInsufficientException {
     File targetFile;
-<<<<<<< HEAD
-    switch (type) {
-      case LOAD_UNSEQUENCE:
-        targetFile =
-            fsFactory.getFile(
-                TierManager.getInstance().getNextFolderForTsFile(0, false),
-                databaseName
-                    + File.separatorChar
-                    + dataRegionId
-                    + File.separatorChar
-                    + filePartitionId
-                    + File.separator
-                    + tsFileResource.getTsFile().getName());
-        tsFileResource.setFile(targetFile);
-        if (tsFileManager.contains(tsFileResource, false)) {
-          logger.error("The file {} has already been loaded in unsequence list", tsFileResource);
-          return false;
-        }
-        tsFileManager.add(tsFileResource, false);
-        logger.info(
-            "Load tsfile in unsequence list, move file from {} to {}",
-            tsFileToLoad.getAbsolutePath(),
-            targetFile.getAbsolutePath());
-        break;
-      case LOAD_SEQUENCE:
-        targetFile =
-            fsFactory.getFile(
-                TierManager.getInstance().getNextFolderForTsFile(0, true),
-                databaseName
-                    + File.separatorChar
-                    + dataRegionId
-                    + File.separatorChar
-                    + filePartitionId
-                    + File.separator
-                    + tsFileResource.getTsFile().getName());
-        tsFileResource.setFile(targetFile);
-        if (tsFileManager.contains(tsFileResource, true)) {
-          logger.error("The file {} has already been loaded in sequence list", tsFileResource);
-          return false;
-        }
-        if (insertPos == -1) {
-          tsFileManager.insertToPartitionFileList(tsFileResource, filePartitionId, true, 0);
-        } else {
-          tsFileManager.insertToPartitionFileList(
-              tsFileResource, filePartitionId, true, insertPos + 1);
-        }
-        logger.info(
-            "Load tsfile in sequence list, move file from {} to {}",
-            tsFileToLoad.getAbsolutePath(),
-            targetFile.getAbsolutePath());
-        break;
-      default:
-        throw new LoadFileException(String.format("Unsupported type of loading tsfile : %s", type));
-=======
     targetFile =
         fsFactory.getFile(
-            DirectoryManager.getInstance().getNextFolderForUnSequenceFile(),
+            TierManager.getInstance().getNextFolderForTsFile(0, false),
             databaseName
                 + File.separatorChar
                 + dataRegionId
@@ -2622,7 +2568,6 @@
     if (tsFileManager.contains(tsFileResource, false)) {
       logger.error("The file {} has already been loaded in unsequence list", tsFileResource);
       return false;
->>>>>>> f8516ed3
     }
     tsFileManager.add(tsFileResource, false);
     logger.info(
@@ -2784,7 +2729,7 @@
    * @param fileToBeUnloaded tsfile to be unloaded
    * @return whether the file to be unloaded exists. @UsedBy load external tsfile module.
    */
-  public boolean unloadTsfile(File fileToBeUnloaded, File targetDir) {
+  public boolean unloadTsfile(File fileToBeUnloaded, File targetDir) throws IOException {
     writeLock("unloadTsfile");
     TsFileResource tsFileResourceToBeMoved = null;
     try {
