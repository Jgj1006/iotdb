--- conflicted
+++ resolved
@@ -765,22 +765,6 @@
     this.lastQueryNonWritableViewSourceExpressionMap = lastQueryNonWritableViewSourceExpressionMap;
   }
 
-<<<<<<< HEAD
-  public Map<String, List<String>> getOutputDeviceToQueriedDevicesMap() {
-    return outputDeviceToQueriedDevicesMap;
-  }
-
-  public void setOutputDeviceToQueriedDevicesMap(
-      Map<String, List<String>> outputDeviceToQueriedDevicesMap) {
-    this.outputDeviceToQueriedDevicesMap = outputDeviceToQueriedDevicesMap;
-  }
-
-  public void setDeviceToOutputExpressions(Map<String, Set<Expression>> deviceToOutputExpressions) {
-    this.deviceToOutputExpressions = deviceToOutputExpressions;
-  }
-
-=======
->>>>>>> 7493c103
   public Map<String, Set<Expression>> getDeviceToOutputExpressions() {
     return deviceToOutputExpressions;
   }
