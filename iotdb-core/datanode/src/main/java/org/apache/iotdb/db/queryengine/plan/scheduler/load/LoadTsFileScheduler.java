--- conflicted
+++ resolved
@@ -27,12 +27,9 @@
 import org.apache.iotdb.commons.conf.CommonDescriptor;
 import org.apache.iotdb.commons.consensus.ConsensusGroupId;
 import org.apache.iotdb.commons.consensus.DataRegionId;
-<<<<<<< HEAD
-=======
 import org.apache.iotdb.commons.exception.IoTDBException;
 import org.apache.iotdb.commons.partition.DataPartition;
 import org.apache.iotdb.commons.partition.DataPartitionQueryParam;
->>>>>>> f3b3d397
 import org.apache.iotdb.commons.partition.StorageExecutor;
 import org.apache.iotdb.commons.service.metric.MetricService;
 import org.apache.iotdb.commons.service.metric.enums.Metric;
@@ -88,15 +85,9 @@
 public class LoadTsFileScheduler implements IScheduler {
 
   private static final Logger logger = LoggerFactory.getLogger(LoadTsFileScheduler.class);
-<<<<<<< HEAD
-  public static final long LOAD_TASK_MAX_TIME_IN_SECOND = 5184000L; // one day
+  public static final long LOAD_TASK_MAX_TIME_IN_SECOND = 900L; // 15min
   public static final long MAX_MEMORY_SIZE;
   public static final int TRANSMIT_LIMIT;
-=======
-  public static final long LOAD_TASK_MAX_TIME_IN_SECOND = 900L; // 15min
-  private static final long MAX_MEMORY_SIZE;
-  private static final int TRANSMIT_LIMIT;
->>>>>>> f3b3d397
 
   static {
     IoTDBConfig config = IoTDBDescriptor.getInstance().getConfig();
@@ -211,7 +202,6 @@
   private boolean firstPhase(LoadSingleTsFileNode node) {
     final TsFileDataManager tsFileDataManager = new TsFileDataManager(this, node);
     try {
-<<<<<<< HEAD
       TsFileDataManager tsFileDataManager =
           new TsFileDataManager(
               this::dispatchOnePieceNode,
@@ -220,8 +210,6 @@
               partitionFetcher,
               MAX_MEMORY_SIZE,
               queryContext.getSession().getUserName());
-=======
->>>>>>> f3b3d397
       new TsFileSplitter(
               node.getTsFileResource().getTsFile(), tsFileDataManager::addOrSendTsFileData, 0)
           .splitTsFileByDataPartition();
@@ -416,165 +404,7 @@
     ROLLBACK
   }
 
-<<<<<<< HEAD
   public DataPartitionBatchFetcher getPartitionFetcher() {
     return partitionFetcher;
-=======
-  private static class TsFileDataManager {
-    private final LoadTsFileScheduler scheduler;
-    private final LoadSingleTsFileNode singleTsFileNode;
-
-    private long dataSize;
-    private final Map<TRegionReplicaSet, LoadTsFilePieceNode> replicaSet2Piece;
-    private final List<ChunkData> nonDirectionalChunkData;
-
-    public TsFileDataManager(LoadTsFileScheduler scheduler, LoadSingleTsFileNode singleTsFileNode) {
-      this.scheduler = scheduler;
-      this.singleTsFileNode = singleTsFileNode;
-      this.dataSize = 0;
-      this.replicaSet2Piece = new HashMap<>();
-      this.nonDirectionalChunkData = new ArrayList<>();
-    }
-
-    private boolean addOrSendTsFileData(TsFileData tsFileData) {
-      return tsFileData.isModification()
-          ? addOrSendDeletionData(tsFileData)
-          : addOrSendChunkData((ChunkData) tsFileData);
-    }
-
-    private boolean addOrSendChunkData(ChunkData chunkData) {
-      nonDirectionalChunkData.add(chunkData);
-      dataSize += chunkData.getDataSize();
-
-      if (dataSize > MAX_MEMORY_SIZE) {
-        routeChunkData();
-
-        // start to dispatch from the biggest TsFilePieceNode
-        List<TRegionReplicaSet> sortedReplicaSets =
-            replicaSet2Piece.keySet().stream()
-                .sorted(
-                    Comparator.comparingLong(o -> replicaSet2Piece.get(o).getDataSize()).reversed())
-                .collect(Collectors.toList());
-
-        for (TRegionReplicaSet sortedReplicaSet : sortedReplicaSets) {
-          LoadTsFilePieceNode pieceNode = replicaSet2Piece.get(sortedReplicaSet);
-          if (pieceNode.getDataSize() == 0) { // total data size has been reduced to 0
-            break;
-          }
-          if (!scheduler.dispatchOnePieceNode(pieceNode, sortedReplicaSet)) {
-            return false;
-          }
-
-          dataSize -= pieceNode.getDataSize();
-          replicaSet2Piece.put(
-              sortedReplicaSet,
-              new LoadTsFilePieceNode(
-                  singleTsFileNode.getPlanNodeId(),
-                  singleTsFileNode
-                      .getTsFileResource()
-                      .getTsFile())); // can not just remove, because of deletion
-          if (dataSize <= MAX_MEMORY_SIZE) {
-            break;
-          }
-        }
-      }
-
-      return true;
-    }
-
-    private void routeChunkData() {
-      if (nonDirectionalChunkData.isEmpty()) {
-        return;
-      }
-
-      List<TRegionReplicaSet> replicaSets =
-          scheduler.partitionFetcher.queryDataPartition(
-              nonDirectionalChunkData.stream()
-                  .map(data -> new Pair<>(data.getDevice(), data.getTimePartitionSlot()))
-                  .collect(Collectors.toList()),
-              scheduler.queryContext.getSession().getUserName());
-      IntStream.range(0, nonDirectionalChunkData.size())
-          .forEach(
-              i ->
-                  replicaSet2Piece
-                      .computeIfAbsent(
-                          replicaSets.get(i),
-                          o ->
-                              new LoadTsFilePieceNode(
-                                  singleTsFileNode.getPlanNodeId(),
-                                  singleTsFileNode.getTsFileResource().getTsFile()))
-                      .addTsFileData(nonDirectionalChunkData.get(i)));
-      nonDirectionalChunkData.clear();
-    }
-
-    private boolean addOrSendDeletionData(TsFileData deletionData) {
-      routeChunkData(); // ensure chunk data will be added before deletion
-
-      for (Map.Entry<TRegionReplicaSet, LoadTsFilePieceNode> entry : replicaSet2Piece.entrySet()) {
-        dataSize += deletionData.getDataSize();
-        entry.getValue().addTsFileData(deletionData);
-      }
-      return true;
-    }
-
-    private boolean sendAllTsFileData() {
-      routeChunkData();
-
-      for (Map.Entry<TRegionReplicaSet, LoadTsFilePieceNode> entry : replicaSet2Piece.entrySet()) {
-        if (!scheduler.dispatchOnePieceNode(entry.getValue(), entry.getKey())) {
-          logger.warn(
-              "Dispatch piece node {} of TsFile {} error.",
-              entry.getValue(),
-              singleTsFileNode.getTsFileResource().getTsFile());
-          return false;
-        }
-      }
-      return true;
-    }
-
-    private void clear() {
-      replicaSet2Piece.clear();
-    }
-  }
-
-  private static class DataPartitionBatchFetcher {
-    private final IPartitionFetcher fetcher;
-
-    public DataPartitionBatchFetcher(IPartitionFetcher fetcher) {
-      this.fetcher = fetcher;
-    }
-
-    public List<TRegionReplicaSet> queryDataPartition(
-        List<Pair<String, TTimePartitionSlot>> slotList, String userName) {
-      List<TRegionReplicaSet> replicaSets = new ArrayList<>();
-      int size = slotList.size();
-
-      for (int i = 0; i < size; i += TRANSMIT_LIMIT) {
-        List<Pair<String, TTimePartitionSlot>> subSlotList =
-            slotList.subList(i, Math.min(size, i + TRANSMIT_LIMIT));
-        DataPartition dataPartition =
-            fetcher.getOrCreateDataPartition(toQueryParam(subSlotList), userName);
-        replicaSets.addAll(
-            subSlotList.stream()
-                .map(pair -> dataPartition.getDataRegionReplicaSetForWriting(pair.left, pair.right))
-                .collect(Collectors.toList()));
-      }
-      return replicaSets;
-    }
-
-    private List<DataPartitionQueryParam> toQueryParam(
-        List<Pair<String, TTimePartitionSlot>> slots) {
-      return slots.stream()
-          .collect(
-              Collectors.groupingBy(
-                  Pair::getLeft, Collectors.mapping(Pair::getRight, Collectors.toSet())))
-          .entrySet()
-          .stream()
-          .map(
-              entry ->
-                  new DataPartitionQueryParam(entry.getKey(), new ArrayList<>(entry.getValue())))
-          .collect(Collectors.toList());
-    }
->>>>>>> f3b3d397
   }
 }