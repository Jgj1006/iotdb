--- conflicted
+++ resolved
@@ -56,11 +56,7 @@
   }
 
   @Override
-<<<<<<< HEAD
-  protected boolean executeFromValidateTask(ConfigNodeProcedureEnv env)
-=======
   protected void executeFromValidateTask(ConfigNodeProcedureEnv env)
->>>>>>> d79ba919
       throws PipeManagementException {
     LOGGER.info("StopPipeProcedureV2: executeFromValidateTask({})", pipeName);
 
