--- conflicted
+++ resolved
@@ -69,12 +69,8 @@
   }
 
   @Override
-<<<<<<< HEAD
-  protected boolean executeFromValidateTask(ConfigNodeProcedureEnv env) {
-=======
   protected void executeFromValidateTask(ConfigNodeProcedureEnv env)
       throws PipeManagementException {
->>>>>>> d79ba919
     LOGGER.info(
         "CreatePipeProcedureV2: executeFromValidateTask({})", createPipeRequest.getPipeName());
 
