--- conflicted
+++ resolved
@@ -36,7 +36,6 @@
     ;
 
 ddlStatement
-<<<<<<< HEAD
     // Database
     : createDatabase | dropDatabase | dropPartition | alterDatabase | showDatabases | countDatabases
     // Timeseries & Path
@@ -56,18 +55,6 @@
     | createContinuousQuery | dropContinuousQuery | showContinuousQueries
     // Cluster
     | showVariables | showCluster | showRegions | showDataNodes | showConfigNodes
-=======
-    : createStorageGroup | createTimeseries | createSchemaTemplate | createTimeseriesOfSchemaTemplate
-    | createFunction | createTrigger | createPipePlugin | createContinuousQuery
-    | alterTimeseries | alterStorageGroup | deleteStorageGroup | deleteTimeseries | deletePartition | deleteTimeseriesOfSchemaTemplate
-    | dropFunction | dropTrigger | dropPipePlugin | dropContinuousQuery | dropSchemaTemplate
-    | setTTL | unsetTTL | startTrigger | stopTrigger | setSchemaTemplate | unsetSchemaTemplate
-    | showStorageGroup | showDevices | showTimeseries | showChildPaths | showChildNodes
-    | showFunctions | showTriggers | showPipePlugins | showContinuousQueries | showTTL | showAllTTL | showCluster | showVariables | showRegion | showDataNodes | showConfigNodes
-    | showSchemaTemplates | showNodesInSchemaTemplate
-    | showPathsUsingSchemaTemplate | showPathsSetSchemaTemplate
-    | countStorageGroup | countDevices | countTimeseries | countNodes
->>>>>>> b5bb109f
     | getRegionId | getTimeSlotList | getSeriesSlotList | migrateRegion
     // ML Model
     | createModel | dropModel | showModels | showTrails
@@ -180,7 +167,6 @@
     | UPSERT aliasClause? tagClause? attributeClause?
     ;
 
-<<<<<<< HEAD
 aliasClause
     : ALIAS operator_eq alias
     ;
@@ -188,15 +174,6 @@
 // ---- Show Devices
 showDevices
     : SHOW DEVICES prefixPath? (WITH (STORAGE GROUP | DATABASE))? rowPaginationClause?
-=======
-// Create Function
-createFunction
-    : CREATE FUNCTION udfName=identifier AS className=STRING_LITERAL uriClause?
-    ;
-
-uriClause
-    : USING URI uri
->>>>>>> b5bb109f
     ;
 
 // ---- Show Timeseries
@@ -204,20 +181,9 @@
     : SHOW LATEST? TIMESERIES prefixPath? tagWhereClause? rowPaginationClause?
     ;
 
-<<<<<<< HEAD
 // ---- Show Child Paths
 showChildPaths
     : SHOW CHILD PATHS prefixPath?
-=======
-// Create Trigger
-createTrigger
-    : CREATE triggerType? TRIGGER triggerName=identifier
-        triggerEventClause
-        ON prefixPath
-        AS className=STRING_LITERAL
-        uriClause?
-        triggerAttributeClause?
->>>>>>> b5bb109f
     ;
 
 // ---- Show Child Nodes
@@ -240,24 +206,8 @@
     : COUNT NODES prefixPath LEVEL operator_eq INTEGER_LITERAL
     ;
 
-<<<<<<< HEAD
 tagWhereClause
     : WHERE (attributePair | containsExpression)
-=======
-// Create Pipe Plugin
-createPipePlugin
-    : CREATE PIPEPLUGIN pluginName=identifier AS className=STRING_LITERAL uriClause
-    ;
-
-// Create Continuous Query
-createContinuousQuery
-    : CREATE (CONTINUOUS QUERY | CQ) cqId=identifier
-        resampleClause?
-        timeoutPolicyClause?
-        BEGIN
-            selectStatement
-        END
->>>>>>> b5bb109f
     ;
 
 
@@ -317,22 +267,11 @@
     : UNSET SCHEMA TEMPLATE templateName=identifier FROM prefixPath
     ;
 
-<<<<<<< HEAD
 
 // TTL =============================================================================================
 // ---- Set TTL
 setTTL
     : SET TTL TO path=prefixPath time=INTEGER_LITERAL
-=======
-// Drop Pipe Plugin
-dropPipePlugin
-    : DROP PIPEPLUGIN pluginName=identifier
-    ;
-
-// Drop Trigger
-dropTrigger
-    : DROP TRIGGER triggerName=identifier
->>>>>>> b5bb109f
     ;
 
 // ---- Unset TTL
@@ -442,19 +381,8 @@
         (RANGE startTimeOffset=DURATION_LITERAL (COMMA endTimeOffset=DURATION_LITERAL)?)?
     ;
 
-<<<<<<< HEAD
 timeoutPolicyClause
     : TIMEOUT POLICY (BLOCKED | DISCARD)
-=======
-// Show Pipe Plugins
-showPipePlugins
-    : SHOW PIPEPLUGINS
-    ;
-
-// Show Continuous Queries
-showContinuousQueries
-    : SHOW (CONTINUOUS QUERIES | CQS)
->>>>>>> b5bb109f
     ;
 
 // ---- Drop Continuous Query
@@ -517,6 +445,23 @@
 // ---- Migrate Region
 migrateRegion
     : MIGRATE REGION regionId=INTEGER_LITERAL FROM fromId=INTEGER_LITERAL TO toId=INTEGER_LITERAL
+    ;
+
+
+// Pipe Plugin =========================================================================================
+// Create Pipe Plugin
+createPipePlugin
+    : CREATE PIPEPLUGIN pluginName=identifier AS className=STRING_LITERAL uriClause
+    ;
+
+// Drop Pipe Plugin
+dropPipePlugin
+    : DROP PIPEPLUGIN pluginName=identifier
+    ;
+
+// Show Pipe Plugins
+showPipePlugins
+    : SHOW PIPEPLUGINS
     ;
 
 
@@ -966,6 +911,30 @@
     : SHOW ((PIPE pipeName=identifier) | PIPES (WHERE CONNECTOR USED BY pipeName=identifier)?)
     ;
 
+collectorAttributesClause
+    : WITH COLLECTOR LR_BRACKET (collectorAttributeClause COMMA)* collectorAttributeClause? RR_BRACKET
+    ;
+
+collectorAttributeClause
+    : collectorKey=STRING_LITERAL OPERATOR_SEQ collectorValue=STRING_LITERAL
+    ;
+
+processorAttributesClause
+    : WITH PROCESSOR LR_BRACKET (processorAttributeClause COMMA)* processorAttributeClause? RR_BRACKET
+    ;
+
+processorAttributeClause
+    : processorKey=STRING_LITERAL OPERATOR_SEQ processorValue=STRING_LITERAL
+    ;
+
+connectorAttributesClause
+    : WITH CONNECTOR LR_BRACKET (connectorAttributeClause COMMA)* connectorAttributeClause? RR_BRACKET
+    ;
+
+connectorAttributeClause
+    : connectorKey=STRING_LITERAL OPERATOR_SEQ connectorValue=STRING_LITERAL
+    ;
+
 stopPipe
     : STOP PIPE pipeName=identifier
     ;
@@ -1139,32 +1108,7 @@
     | constant
     ;
 
-<<<<<<< HEAD
 alias
     : constant
     | identifier
-=======
-collectorAttributesClause
-    : WITH COLLECTOR LR_BRACKET (collectorAttributeClause COMMA)* collectorAttributeClause? RR_BRACKET
-    ;
-
-collectorAttributeClause
-    : collectorKey=STRING_LITERAL OPERATOR_SEQ collectorValue=STRING_LITERAL
-    ;
-
-processorAttributesClause
-    : WITH PROCESSOR LR_BRACKET (processorAttributeClause COMMA)* processorAttributeClause? RR_BRACKET
-    ;
-
-processorAttributeClause
-    : processorKey=STRING_LITERAL OPERATOR_SEQ processorValue=STRING_LITERAL
-    ;
-
-connectorAttributesClause
-    : WITH CONNECTOR LR_BRACKET (connectorAttributeClause COMMA)* connectorAttributeClause? RR_BRACKET
-    ;
-
-connectorAttributeClause
-    : connectorKey=STRING_LITERAL OPERATOR_SEQ connectorValue=STRING_LITERAL
->>>>>>> b5bb109f
     ;